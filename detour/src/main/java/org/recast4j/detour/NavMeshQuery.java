/*
Copyright (c) 2009-2010 Mikko Mononen memon@inside.org
Recast4J Copyright (c) 2015 Piotr Piastucki piotr@jtilia.org

This software is provided 'as-is', without any express or implied
warranty.  In no event will the authors be held liable for any damages
arising from the use of this software.
Permission is granted to anyone to use this software for any purpose,
including commercial applications, and to alter it and redistribute it
freely, subject to the following restrictions:
1. The origin of this software must not be misrepresented; you must not
 claim that you wrote the original software. If you use this software
 in a product, an acknowledgment in the product documentation would be
 appreciated but is not required.
2. Altered source versions must be plainly marked as such, and must not be
 misrepresented as being the original software.
3. This notice may not be removed or altered from any source distribution.
*/
package org.recast4j.detour;

import static org.recast4j.detour.DetourCommon.*;

import java.util.ArrayList;
import java.util.List;
import java.util.Random;

import org.recast4j.detour.DetourCommon.IntersectResult;

public class NavMeshQuery {

	public static final int DT_FINDPATH_LOW_QUALITY_FAR = 0x01; /// < [provisional] trade quality for performance far
																/// from the origin. The idea is that by then a new
																/// query will be issued
	public static final int DT_FINDPATH_ANY_ANGLE = 0x02; /// < use raycasts during pathfind to "shortcut" (raycast
															/// still consider costs)

	public static final int DT_RAYCAST_USE_COSTS = 0x01;		///< Raycast should calculate movement cost along the ray and fill RaycastHit::cost
<<<<<<< HEAD
	private static final int DT_NODE_PARENT_DETACHED = 0;

	/// Vertex flags returned by findStraightPath.
	public static final int DT_STRAIGHTPATH_START = 0x01; ///< The vertex is the start position in the path.
	public static final int DT_STRAIGHTPATH_END = 0x02; ///< The vertex is the end position in the path.
	public static final int DT_STRAIGHTPATH_OFFMESH_CONNECTION = 0x04; ///< The vertex is the start of an off-mesh connection.

	/// Options for findStraightPath.
	public static final int DT_STRAIGHTPATH_AREA_CROSSINGS = 0x01; ///< Add a vertex at every polygon edge crossing where area changes.
	public static final int DT_STRAIGHTPATH_ALL_CROSSINGS = 0x02; ///< Add a vertex at every polygon edge crossing.

=======
	
>>>>>>> e032d54d
	static float H_SCALE = 0.999f; // Search heuristic scale.
	static int MAX_NEIS = 32;

	private NavMesh m_nav;
	private NodePool m_nodePool;
	private NodePool m_tinyNodePool;
	private QueryData m_query; /// < Sliced query state.
	private NodeQueue m_openList;

	public NavMeshQuery() {
		m_nodePool = new NodePool();
		m_tinyNodePool = new NodePool();
		m_openList = new NodeQueue();
	}

	public void init(NavMesh nav, int maxNodes) {
		m_nav = nav;
		m_nodePool.clear();
		m_tinyNodePool.clear();
		m_openList.clear();
	}

	public static class FRand {
		Random r = new Random();

		public float frand() {
			return r.nextFloat();
		}
	}

	public class RandomPointResult {
		public final Status status;
		public final long randomRef;
		public final float[] randomPt;

		public RandomPointResult(Status status, long randomRef, float[] randomPt) {
			this.status = status;
			this.randomRef = randomRef;
			this.randomPt = randomPt;
		}
	}

	public RandomPointResult findRandomPoint(QueryFilter filter, FRand frand) {
		// Randomly pick one tile. Assume that all tiles cover roughly the same area.
		MeshTile tile = null;
		float tsum = 0.0f;
		for (int i = 0; i < m_nav.getMaxTiles(); i++) {
			MeshTile t = m_nav.getTile(i);
			if (t == null || t.header == null)
				continue;

			// Choose random tile using reservoi sampling.
			float area = 1.0f; // Could be tile area too.
			tsum += area;
			float u = frand.frand();
			if (u * tsum <= area)
				tile = t;
		}
		if (tile == null)
			return new RandomPointResult(Status.FAILURE, 0, null);

		// Randomly pick one polygon weighted by polygon area.
		Poly poly = null;
		long polyRef = 0;
		long base = m_nav.getPolyRefBase(tile);

		float areaSum = 0.0f;
		for (int i = 0; i < tile.header.polyCount; ++i) {
			Poly p = tile.polys[i];
			// Do not return off-mesh connection polygons.
			if (p.getType() != Poly.DT_POLYTYPE_GROUND)
				continue;
			// Must pass filter
			long ref = base | i;
			if (!filter.passFilter(ref, tile, p))
				continue;

			// Calc area of the polygon.
			float polyArea = 0.0f;
			for (int j = 2; j < p.vertCount; ++j) {
				int va = p.verts[0] * 3;
				int vb = p.verts[j - 1] * 3;
				int vc = p.verts[j] * 3;
				polyArea += triArea2D(tile.verts, va, vb, vc);
			}

			// Choose random polygon weighted by area, using reservoi sampling.
			areaSum += polyArea;
			float u = frand.frand();
			if (u * areaSum <= polyArea) {
				poly = p;
				polyRef = ref;
			}
		}

		if (poly == null)
			return new RandomPointResult(Status.FAILURE, 0, null);

		// Randomly pick point on polygon.
		float[] verts = new float[3 * NavMesh.DT_VERTS_PER_POLYGON];
		float[] areas = new float[NavMesh.DT_VERTS_PER_POLYGON];
		System.arraycopy(tile.verts, poly.verts[0] * 3, verts, 0, 3);
		for (int j = 1; j < poly.vertCount; ++j) {
			System.arraycopy(tile.verts, poly.verts[j] * 3, verts, j * 3, 3);
		}

		float s = frand.frand();
		float t = frand.frand();

		float[] pt = randomPointInConvexPoly(verts, poly.vertCount, areas, s, t);

		Tupple2<Status, Float> height = getPolyHeight(polyRef, new VectorPtr(pt, 0));
		if (height.first.isFailed())
			return new RandomPointResult(height.first, 0, null);
		pt[1] = height.second;

		return new RandomPointResult(Status.SUCCSESS, polyRef, pt);
	}

	public RandomPointResult findRandomPointAroundCircle(long startRef, float[] centerPos, float maxRadius,
			QueryFilter filter, FRand frand) {

		// Validate input
		if (startRef == 0 || !m_nav.isValidPolyRef(startRef))
			throw new IllegalArgumentException("Invalid start ref");

		Tupple2<MeshTile, Poly> tileAndPoly = m_nav.getTileAndPolyByRefUnsafe(startRef);
		MeshTile startTile = tileAndPoly.first;
		Poly startPoly = tileAndPoly.second;
		if (!filter.passFilter(startRef, startTile, startPoly))
			throw new IllegalArgumentException("Invalid start");

		m_nodePool.clear();
		m_openList.clear();

		Node startNode = m_nodePool.getNode(startRef);
		vCopy(startNode.pos, centerPos);
		startNode.pidx = 0;
		startNode.cost = 0;
		startNode.total = 0;
		startNode.id = startRef;
		startNode.flags = Node.DT_NODE_OPEN;
		m_openList.push(startNode);

		float radiusSqr = maxRadius * maxRadius;
		float areaSum = 0.0f;

		MeshTile randomTile = null;
		Poly randomPoly = null;
		long randomPolyRef = 0;

		while (!m_openList.isEmpty()) {
			Node bestNode = m_openList.pop();
			bestNode.flags &= ~Node.DT_NODE_OPEN;
			bestNode.flags |= Node.DT_NODE_CLOSED;
			// Get poly and tile.
			// The API input has been cheked already, skip checking internal data.
			long bestRef = bestNode.id;
			Tupple2<MeshTile, Poly> bestTilePoly = m_nav.getTileAndPolyByRefUnsafe(bestRef);
			MeshTile bestTile = bestTilePoly.first;
			Poly bestPoly = bestTilePoly.second;

			// Place random locations on on ground.
			if (bestPoly.getType() == Poly.DT_POLYTYPE_GROUND) {
				// Calc area of the polygon.
				float polyArea = 0.0f;
				for (int j = 2; j < bestPoly.vertCount; ++j) {
					int va = bestPoly.verts[0] * 3;
					int vb = bestPoly.verts[j - 1] * 3;
					int vc = bestPoly.verts[j] * 3;
					polyArea += triArea2D(bestTile.verts, va, vb, vc);
				}
				// Choose random polygon weighted by area, using reservoi sampling.
				areaSum += polyArea;
				float u = frand.frand();
				if (u * areaSum <= polyArea) {
					randomTile = bestTile;
					randomPoly = bestPoly;
					randomPolyRef = bestRef;
				}
			}

			// Get parent poly and tile.
			long parentRef = 0;
			if (bestNode.pidx != 0)
				parentRef = m_nodePool.getNodeAtIdx(bestNode.pidx).id;
			if (parentRef != 0) {
				Tupple2<MeshTile, Poly> parentTilePoly = m_nav.getTileAndPolyByRefUnsafe(parentRef);
				MeshTile parentTile = parentTilePoly.first;
				Poly parentPoly = parentTilePoly.second;
			}

			for (int i = bestPoly.firstLink; i != NavMesh.DT_NULL_LINK; i = bestTile.links.get(i).next) {
				Link link = bestTile.links.get(i);
				long neighbourRef = link.ref;
				// Skip invalid neighbours and do not follow back to parent.
				if (neighbourRef == 0 || neighbourRef == parentRef)
					continue;

				// Expand to neighbour
				Tupple2<MeshTile, Poly> neighbourTilePoly = m_nav.getTileAndPolyByRefUnsafe(neighbourRef);
				MeshTile neighbourTile = neighbourTilePoly.first;
				Poly neighbourPoly = neighbourTilePoly.second;

				// Do not advance if the polygon is excluded by the filter.
				if (!filter.passFilter(neighbourRef, neighbourTile, neighbourPoly))
					continue;

				// Find edge and calc distance to the edge.
				PortalResult portalpoints = getPortalPoints(bestRef, bestPoly, bestTile, neighbourRef, neighbourPoly,
						neighbourTile, 0, 0);
				if (portalpoints.status.isFailed())
					continue;
				float[] va = portalpoints.left;
				float[] vb = portalpoints.right;

				// If the circle is not touching the next polygon, skip it.
				float[] distseg = distancePtSegSqr2D(centerPos, va, vb);
				float distSqr = distseg[0];
				float tseg = distseg[1];
				if (distSqr > radiusSqr)
					continue;

				Node neighbourNode = m_nodePool.getNode(neighbourRef);

				if ((neighbourNode.flags & Node.DT_NODE_CLOSED) != 0)
					continue;

				// Cost
				if (neighbourNode.flags == 0)
					neighbourNode.pos = vLerp(va, vb, 0.5f);

				float total = bestNode.total + vDist(bestNode.pos, neighbourNode.pos);

				// The node is already in open list and the new result is worse, skip.
				if ((neighbourNode.flags & Node.DT_NODE_OPEN) != 0 && total >= neighbourNode.total)
					continue;

				neighbourNode.id = neighbourRef;
				neighbourNode.flags = (neighbourNode.flags & ~Node.DT_NODE_CLOSED);
				neighbourNode.pidx = m_nodePool.getNodeIdx(bestNode);
				neighbourNode.total = total;

				if ((neighbourNode.flags & Node.DT_NODE_OPEN) != 0) {
					m_openList.modify(neighbourNode);
				} else {
					neighbourNode.flags = Node.DT_NODE_OPEN;
					m_openList.push(neighbourNode);
				}
			}
		}

		if (randomPoly == null)
			return new RandomPointResult(Status.FAILURE, 0, null);

		// Randomly pick point on polygon.
		float[] verts = new float[3 * NavMesh.DT_VERTS_PER_POLYGON];
		float[] areas = new float[NavMesh.DT_VERTS_PER_POLYGON];
		System.arraycopy(randomTile.verts, randomPoly.verts[0] * 3, verts, 0, 3);
		for (int j = 1; j < randomPoly.vertCount; ++j) {
			System.arraycopy(randomTile.verts, randomPoly.verts[j] * 3, verts, j * 3, 3);
		}

		float s = frand.frand();
		float t = frand.frand();

		float[] pt = randomPointInConvexPoly(verts, randomPoly.vertCount, areas, s, t);

		Tupple2<Status, Float> height = getPolyHeight(randomPolyRef, new VectorPtr(pt, 0));
		if (height.first.isFailed())
			return new RandomPointResult(height.first, 0, null);
		pt[1] = height.second;

		return new RandomPointResult(Status.SUCCSESS, randomPolyRef, pt);
	}

	//////////////////////////////////////////////////////////////////////////////////////////
	/// @par
	///
	/// Uses the detail polygons to find the surface height. (Most accurate.)
	///
	/// @p pos does not have to be within the bounds of the polygon or navigation mesh.
	///
	/// See closestPointOnPolyBoundary() for a limited but faster option.
	///
	Tupple3<Status, Boolean, float[]> closestPointOnPoly(long ref, float[] pos) {
		Tupple2<MeshTile, Poly> tileAndPoly = m_nav.getTileAndPolyByRef(ref);
		MeshTile tile = tileAndPoly.first;
		Poly poly = tileAndPoly.second;

		// Off-mesh connections don't have detail polygons.
		if (poly.getType() == Poly.DT_POLYTYPE_OFFMESH_CONNECTION) {
			int v0 = poly.verts[0] * 3;
			int v1 = poly.verts[1] * 3;
			float d0 = vDist(pos, tile.verts, v0);
			float d1 = vDist(pos, tile.verts, v1);
			float u = d0 / (d0 + d1);
			float[] closest = vLerp(tile.verts, v0, v1, u);
			return new Tupple3<>(Status.SUCCSESS, false, closest);
		}

		int ip = poly.index;
		PolyDetail pd = tile.detailMeshes[ip];

		// Clamp point to be inside the polygon.
		float[] verts = new float[NavMesh.DT_VERTS_PER_POLYGON * 3];
		float[] edged = new float[NavMesh.DT_VERTS_PER_POLYGON];
		float[] edget = new float[NavMesh.DT_VERTS_PER_POLYGON];
		int nv = poly.vertCount;
		for (int i = 0; i < nv; ++i)
			System.arraycopy(tile.verts, poly.verts[i] * 3, verts, i * 3, 3);

		boolean posOverPoly = false;
		float[] closest = new float[3];
		vCopy(closest, pos);
		if (!dtDistancePtPolyEdgesSqr(pos, verts, nv, edged, edget)) {
			// Point is outside the polygon, dtClamp to nearest edge.
			float dmin = Float.MAX_VALUE;
			int imin = -1;
			for (int i = 0; i < nv; ++i) {
				if (edged[i] < dmin) {
					dmin = edged[i];
					imin = i;
				}
			}
			int va = imin * 3;
			int vb = ((imin + 1) % nv) * 3;
			closest = vLerp(verts, va, vb, edget[imin]);
			posOverPoly = false;
		} else {
			posOverPoly = true;
		}
		VectorPtr posV = new VectorPtr(pos);
		// Find height at the location.
		for (int j = 0; j < pd.triCount; ++j) {
			int t = (pd.triBase + j) * 4;
			VectorPtr[] v = new VectorPtr[3];
			for (int k = 0; k < 3; ++k) {
				if (tile.detailTris[t + k] < poly.vertCount)
					v[k] = new VectorPtr(tile.verts, poly.verts[tile.detailTris[t + k]] * 3);
				else
					v[k] = new VectorPtr(tile.detailVerts,
							(pd.vertBase + (tile.detailTris[t + k] - poly.vertCount)) * 3);
			}
			Tupple2<Boolean, Float> clp = closestHeightPointTriangle(posV, v[0], v[1], v[2]);
			if (clp.first) {
				closest[1] = clp.second;
				break;
			}
		}
		return new Tupple3<Status, Boolean, float[]>(Status.SUCCSESS, posOverPoly, closest);
	}

	/// @par
	///
	/// Much faster than closestPointOnPoly().
	///
	/// If the provided position lies within the polygon's xz-bounds (above or below),
	/// then @p pos and @p closest will be equal.
	///
	/// The height of @p closest will be the polygon boundary. The height detail is not used.
	///
	/// @p pos does not have to be within the bounds of the polybon or the navigation mesh.
	///
	float[] closestPointOnPolyBoundary(long ref, float[] pos) {

		Tupple2<MeshTile,Poly> tileAndPoly = m_nav.getTileAndPolyByRef(ref);
		MeshTile tile = tileAndPoly.first;
		Poly poly = tileAndPoly.second;

		// Collect vertices.
		float[] verts = new float[NavMesh.DT_VERTS_PER_POLYGON * 3];
		float[] edged = new float[NavMesh.DT_VERTS_PER_POLYGON];
		float[] edget = new float[NavMesh.DT_VERTS_PER_POLYGON];
		int nv = poly.vertCount;
		for (int i = 0; i < nv; ++i)
			System.arraycopy(tile.verts, poly.verts[i] * 3, verts, i * 3, 3);

		float[] closest;
		if (dtDistancePtPolyEdgesSqr(pos, verts, nv, edged, edget)) {
			closest = vCopy(pos);
		} else {
			// Point is outside the polygon, dtClamp to nearest edge.
			float dmin = Float.MAX_VALUE;
			int imin = -1;
			for (int i = 0; i < nv; ++i) {
				if (edged[i] < dmin) {
					dmin = edged[i];
					imin = i;
				}
			}
			int va = imin * 3;
			int vb = ((imin + 1) % nv) * 3;
			closest = vLerp(verts, va, vb, edget[imin]);
		}
		return closest;
	}

	/// @par
	///
	/// Will return #DT_FAILURE if the provided position is outside the xz-bounds
	/// of the polygon.
	///
	Tupple2<Status, Float> getPolyHeight(long ref, VectorPtr pos) {
		Tupple2<MeshTile,Poly> tileAndPoly = m_nav.getTileAndPolyByRef(ref);
		MeshTile tile = tileAndPoly.first;
		Poly poly = tileAndPoly.second;
		if (poly.getType() == Poly.DT_POLYTYPE_OFFMESH_CONNECTION) {
			VectorPtr v0 = new VectorPtr(tile.verts, poly.verts[0] * 3);
			VectorPtr v1 = new VectorPtr(tile.verts, poly.verts[1] * 3);
			float d0 = vDist2D(pos, v0);
			float d1 = vDist2D(pos, v1);
			float u = d0 / (d0 + d1);
			return new Tupple2<>(Status.SUCCSESS, v0.get(1) + (v1.get(1) - v0.get(1)) * u);
		} else {
			int ip = poly.index;
			PolyDetail pd = tile.detailMeshes[ip];
			for (int j = 0; j < pd.triCount; ++j) {
				int t = (pd.triBase + j) * 4;
				VectorPtr[] v = new VectorPtr[3];
				for (int k = 0; k < 3; ++k) {
					if (tile.detailTris[t + k] < poly.vertCount)
						v[k] = new VectorPtr(tile.verts, poly.verts[tile.detailTris[t + k]] * 3);
					else
						v[k] = new VectorPtr(tile.detailVerts,
								(pd.vertBase + (tile.detailTris[t + k] - poly.vertCount)) * 3);
				}
				Tupple2<Boolean, Float> heightResult = closestHeightPointTriangle(pos, v[0], v[1], v[2]);
				if (heightResult.first) {
					return new Tupple2<>(Status.SUCCSESS, heightResult.second);
				}
			}
		}
		throw new IllegalArgumentException("Invalid ref");
	}

	/// @par
	///
	/// @note If the search box does not intersect any polygons the search will
	/// return #DT_SUCCESS, but @p nearestRef will be zero. So if in doubt, check
	/// @p nearestRef before using @p nearestPt.
	///
	/// @warning This function is not suitable for large area searches. If the search
	/// extents overlaps more than MAX_SEARCH (128) polygons it may return an invalid result.
	///
	public Tupple3<Status, Long, float[]> findNearestPoly(float[] center, float[] extents, QueryFilter filter) {

		float[] nearestPt = null;

		// Get nearby polygons from proximity grid.
		int MAX_SEARCH = 128;
		List<Long> polys = queryPolygons(center, extents, filter, MAX_SEARCH);

		// Find nearest polygon amongst the nearby polygons.
		long nearest = 0;
		float nearestDistanceSqr = Float.MAX_VALUE;
		for (int i = 0; i < polys.size(); ++i) {
			long ref = polys.get(i);
			Tupple3<Status, Boolean, float[]> closest = closestPointOnPoly(ref, center);
			float[] closestPtPoly = closest.third;
			boolean posOverPoly = closest.second;

			// If a point is directly over a polygon and closer than
			// climb height, favor that instead of straight line nearest point.
			float d = 0;
			float[] diff = vSub(center, closestPtPoly);
			if (posOverPoly) {
				Tupple2<MeshTile, Poly> tilaAndPoly = m_nav.getTileAndPolyByRefUnsafe(polys.get(i));
				MeshTile tile = tilaAndPoly.first;
				d = Math.abs(diff[1]) - tile.header.walkableClimb;
				d = d > 0 ? d * d : 0;
			} else {
				d = vLenSqr(diff);
			}

			if (d < nearestDistanceSqr) {
				nearestPt = closestPtPoly;
				nearestDistanceSqr = d;
				nearest = ref;
			}
		}

		return new Tupple3<Status, Long, float[]>(Status.SUCCSESS, nearest, nearestPt);
	}

	// FIXME: duplicate
	List<Long> queryPolygonsInTile(MeshTile tile, float[] qmin, float[] qmax, QueryFilter filter, int maxPolys) {
		List<Long> polys = new ArrayList<>();
		if (tile.bvTree != null) {
			int nodeIndex = 0;
			float[] tbmin = tile.header.bmin;
			float[] tbmax = tile.header.bmax;
			float qfac = tile.header.bvQuantFactor;
			// Calculate quantized box
			int[] bmin = new int[3];
			int[] bmax = new int[3];
			// dtClamp query box to world box.
			float minx = clamp(qmin[0], tbmin[0], tbmax[0]) - tbmin[0];
			float miny = clamp(qmin[1], tbmin[1], tbmax[1]) - tbmin[1];
			float minz = clamp(qmin[2], tbmin[2], tbmax[2]) - tbmin[2];
			float maxx = clamp(qmax[0], tbmin[0], tbmax[0]) - tbmin[0];
			float maxy = clamp(qmax[1], tbmin[1], tbmax[1]) - tbmin[1];
			float maxz = clamp(qmax[2], tbmin[2], tbmax[2]) - tbmin[2];
			// Quantize
			bmin[0] = (int) (qfac * minx) & 0xfffe;
			bmin[1] = (int) (qfac * miny) & 0xfffe;
			bmin[2] = (int) (qfac * minz) & 0xfffe;
			bmax[0] = (int) (qfac * maxx + 1) | 1;
			bmax[1] = (int) (qfac * maxy + 1) | 1;
			bmax[2] = (int) (qfac * maxz + 1) | 1;

			// Traverse tree
			long base = m_nav.getPolyRefBase(tile);
			int end = tile.header.bvNodeCount;
			while (nodeIndex < end) {
				BVNode node = tile.bvTree[nodeIndex];
				boolean overlap = dtOverlapQuantBounds(bmin, bmax, node.bmin, node.bmax);
				boolean isLeafNode = node.i >= 0;

				if (isLeafNode && overlap) {
					long ref = base | node.i;
					if (filter.passFilter(ref, tile, tile.polys[node.i])) {
						if (polys.size() < maxPolys)
							polys.add(ref);
					}
				}

				if (overlap || isLeafNode)
					nodeIndex++;
				else {
					int escapeIndex = -node.i;
					nodeIndex += escapeIndex;
				}
			}
			return polys;
		} else {
			float[] bmin = new float[3];
			float[] bmax = new float[3];
			long base = m_nav.getPolyRefBase(tile);
			for (int i = 0; i < tile.header.polyCount; ++i) {
				Poly p = tile.polys[i];
				// Do not return off-mesh connection polygons.
				if (p.getType() == Poly.DT_POLYTYPE_OFFMESH_CONNECTION)
					continue;
				long ref = base | i;
				if (!filter.passFilter(ref, tile, p))
					continue;
				// Calc polygon bounds.
				int v = p.verts[0] * 3;
				vCopy(bmin, tile.verts, v);
				vCopy(bmax, tile.verts, v);
				for (int j = 1; j < p.vertCount; ++j) {
					v = p.verts[j] * 3;
					vMin(bmin, tile.verts, v);
					vMax(bmax, tile.verts, v);
				}
				if (dtOverlapBounds(qmin, qmax, bmin, bmax)) {
					if (polys.size() < maxPolys)
						polys.add(ref);
				}
			}
			return polys;
		}
	}

	/// @par
	///
	/// If no polygons are found, the function will return #DT_SUCCESS with a
	/// @p polyCount of zero.
	///
	/// If @p polys is too small to hold the entire result set, then the array will
	/// be filled to capacity. The method of choosing which polygons from the
	/// full set are included in the partial result set is undefined.
	///
	List<Long> queryPolygons(float[] center, float[] extents, QueryFilter filter, int maxPolys) {
		float[] bmin = vSub(center, extents);
		float[] bmax = vAdd(center, extents);

		// Find tiles the query touches.
		int[] minxy = m_nav.calcTileLoc(bmin);
		int minx = minxy[0];
		int miny = minxy[1];
		int[] maxxy = m_nav.calcTileLoc(bmax);
		int maxx = maxxy[0];
		int maxy = maxxy[1];
		List<Long> polys = new ArrayList<>();
		for (int y = miny; y <= maxy; ++y) {
			for (int x = minx; x <= maxx; ++x) {
				List<MeshTile> neis = m_nav.getTilesAt(x, y);
				for (int j = 0; j < neis.size(); ++j) {
					List<Long> polysInTile = queryPolygonsInTile(neis.get(j), bmin, bmax, filter,
							maxPolys - polys.size());
					polys.addAll(polysInTile);
					if (polys.size() >= maxPolys) {
						return polys;
					}
				}
			}
		}

		return polys;
	}

	/// @par
	///
	/// If the end polygon cannot be reached through the navigation graph,
	/// the last polygon in the path will be the nearest the end polygon.
	///
	/// If the path array is to small to hold the full result, it will be filled as
	/// far as possible from the start polygon toward the end polygon.
	///
	/// The start and end positions are used to calculate traversal costs.
	/// (The y-values impact the result.)
	///
	public Tupple2<Status, List<Long>> findPath(long startRef, long endRef, float[] startPos, float[] endPos,
			QueryFilter filter) {
		if (startRef == 0 || endRef == 0)
			throw new IllegalArgumentException("Start or end ref = 0");

		// Validate input
		if (!m_nav.isValidPolyRef(startRef) || !m_nav.isValidPolyRef(endRef))
			throw new IllegalArgumentException("Invalid start or end ref");

		List<Long> path = new ArrayList<>(64);
		if (startRef == endRef) {
			path.add(startRef);
			return new Tupple2<>(Status.SUCCSESS, path);
		}

		m_nodePool.clear();
		m_openList.clear();

		Node startNode = m_nodePool.getNode(startRef);
		vCopy(startNode.pos, startPos);
		startNode.pidx = 0;
		startNode.cost = 0;
		startNode.total = vDist(startPos, endPos) * H_SCALE;
		startNode.id = startRef;
		startNode.flags = Node.DT_NODE_OPEN;
		m_openList.push(startNode);

		Node lastBestNode = startNode;
		float lastBestNodeCost = startNode.total;

		Status status = Status.SUCCSESS;

		while (!m_openList.isEmpty()) {
			// Remove node from open list and put it in closed list.
			Node bestNode = m_openList.pop();
			bestNode.flags &= ~Node.DT_NODE_OPEN;
			bestNode.flags |= Node.DT_NODE_CLOSED;

			// Reached the goal, stop searching.
			if (bestNode.id == endRef) {
				lastBestNode = bestNode;
				break;
			}

			// Get current poly and tile.
			// The API input has been cheked already, skip checking internal data.
			long bestRef = bestNode.id;
			Tupple2<MeshTile, Poly> tileAndPoly = m_nav.getTileAndPolyByRefUnsafe(bestRef);
			MeshTile bestTile = tileAndPoly.first;
			Poly bestPoly = tileAndPoly.second;

			// Get parent poly and tile.
			long parentRef = 0;
			MeshTile parentTile = null;
			Poly parentPoly = null;
			if (bestNode.pidx != 0)
				parentRef = m_nodePool.getNodeAtIdx(bestNode.pidx).id;
			if (parentRef != 0) {
				tileAndPoly = m_nav.getTileAndPolyByRefUnsafe(parentRef);
				parentTile = tileAndPoly.first;
				parentPoly = tileAndPoly.second;
			}

			for (int i = bestPoly.firstLink; i != NavMesh.DT_NULL_LINK; i = bestTile.links.get(i).next) {
				long neighbourRef = bestTile.links.get(i).ref;

				// Skip invalid ids and do not expand back to where we came from.
				if (neighbourRef == 0 || neighbourRef == parentRef)
					continue;

				// Get neighbour poly and tile.
				// The API input has been cheked already, skip checking internal data.
				tileAndPoly = m_nav.getTileAndPolyByRefUnsafe(neighbourRef);
				MeshTile neighbourTile = tileAndPoly.first;
				Poly neighbourPoly = tileAndPoly.second;

				if (!filter.passFilter(neighbourRef, neighbourTile, neighbourPoly))
					continue;

				// deal explicitly with crossing tile boundaries
				int crossSide = 0;
				if (bestTile.links.get(i).side != 0xff)
					crossSide = bestTile.links.get(i).side >> 1;

				// get the node
				Node neighbourNode = m_nodePool.getNode(neighbourRef, crossSide);
				if (neighbourNode == null) {
					// status |= DT_OUT_OF_NODES;
					continue;
				}

				// If the node is visited the first time, calculate node position.
				if (neighbourNode.flags == 0) {
					Tupple2<Status, float[]> midPoint = getEdgeMidPoint(bestRef, bestPoly, bestTile, neighbourRef,
							neighbourPoly, neighbourTile);
					neighbourNode.pos = midPoint.second;
				}

				// Calculate cost and heuristic.
				float cost = 0;
				float heuristic = 0;

				// Special case for last node.
				if (neighbourRef == endRef) {
					// Cost
					float curCost = filter.getCost(bestNode.pos, neighbourNode.pos, parentRef, parentTile, parentPoly,
							bestRef, bestTile, bestPoly, neighbourRef, neighbourTile, neighbourPoly);
					float endCost = filter.getCost(neighbourNode.pos, endPos, bestRef, bestTile, bestPoly, neighbourRef,
							neighbourTile, neighbourPoly, 0L, null, null);

					cost = bestNode.cost + curCost + endCost;
					heuristic = 0;
				} else {
					// Cost
					float curCost = filter.getCost(bestNode.pos, neighbourNode.pos, parentRef, parentTile, parentPoly,
							bestRef, bestTile, bestPoly, neighbourRef, neighbourTile, neighbourPoly);
					cost = bestNode.cost + curCost;
					heuristic = vDist(neighbourNode.pos, endPos) * H_SCALE;
				}

				float total = cost + heuristic;

				// The node is already in open list and the new result is worse, skip.
				if ((neighbourNode.flags & Node.DT_NODE_OPEN) != 0 && total >= neighbourNode.total)
					continue;
				// The node is already visited and process, and the new result is worse, skip.
				if ((neighbourNode.flags & Node.DT_NODE_CLOSED) != 0 && total >= neighbourNode.total)
					continue;

				// Add or update the node.
				neighbourNode.pidx = m_nodePool.getNodeIdx(bestNode);
				neighbourNode.id = neighbourRef;
				neighbourNode.flags = (neighbourNode.flags & ~Node.DT_NODE_CLOSED);
				neighbourNode.cost = cost;
				neighbourNode.total = total;

				if ((neighbourNode.flags & Node.DT_NODE_OPEN) != 0) {
					// Already in open, update node location.
					m_openList.modify(neighbourNode);
				} else {
					// Put the node in open list.
					neighbourNode.flags |= Node.DT_NODE_OPEN;
					m_openList.push(neighbourNode);
				}

				// Update nearest node to target so far.
				if (heuristic < lastBestNodeCost) {
					lastBestNodeCost = heuristic;
					lastBestNode = neighbourNode;
				}
			}
		}

		if (lastBestNode.id != endRef)
			status = Status.PARTIAL_RESULT;

		// Reverse the path.
		Node prev = null;
		Node node = lastBestNode;
		do {
			Node next = m_nodePool.getNodeAtIdx(node.pidx);
			node.pidx = m_nodePool.getNodeIdx(prev);
			prev = node;
			node = next;
		} while (node != null);

		// Store path
		node = prev;
		do {
			path.add(node.id);
			node = m_nodePool.getNodeAtIdx(node.pidx);
		} while (node != null);

		return new Tupple2<>(status, path);
	}

	/// @par
	///
	/// @warning Calling any non-slice methods before calling finalizeSlicedFindPath()
	/// or finalizeSlicedFindPathPartial() may result in corrupted data!
	///
	/// The @p filter pointer is stored and used for the duration of the sliced
	/// path query.
	///
	public Status initSlicedFindPath(long startRef, long endRef, float[] startPos, float[] endPos, QueryFilter filter,
			int options) {
		// Init path state.
		m_query = new QueryData();
		m_query.status = Status.FAILURE;
		m_query.startRef = startRef;
		m_query.endRef = endRef;
		vCopy(m_query.startPos, startPos);
		vCopy(m_query.endPos, endPos);
		m_query.filter = filter;
		m_query.options = options;
		m_query.raycastLimitSqr = Float.MAX_VALUE;

		if (startRef == 0 || endRef == 0)
			throw new IllegalArgumentException("Start or end ref = 0");

		// Validate input
		if (!m_nav.isValidPolyRef(startRef) || !m_nav.isValidPolyRef(endRef))
			throw new IllegalArgumentException("Invalid start or end ref");

		// trade quality with performance?
		if ((options & DT_FINDPATH_ANY_ANGLE) != 0) {
			// limiting to several times the character radius yields nice results. It is not sensitive
			// so it is enough to compute it from the first tile.
			MeshTile tile = m_nav.getTileByRef(startRef);
			float agentRadius = tile.header.walkableRadius;
			m_query.raycastLimitSqr = sqr(agentRadius * NavMesh.DT_RAY_CAST_LIMIT_PROPORTIONS);
		}

		if (startRef == endRef) {
			m_query.status = Status.SUCCSESS;
			return Status.SUCCSESS;
		}

		m_nodePool.clear();
		m_openList.clear();

		Node startNode = m_nodePool.getNode(startRef);
		vCopy(startNode.pos, startPos);
		startNode.pidx = 0;
		startNode.cost = 0;
		startNode.total = vDist(startPos, endPos) * H_SCALE;
		startNode.id = startRef;
		startNode.flags = Node.DT_NODE_OPEN;
		m_openList.push(startNode);

		m_query.status = Status.IN_PROGRESS;
		m_query.lastBestNode = startNode;
		m_query.lastBestNodeCost = startNode.total;

		return m_query.status;
	}

	public Tupple2<Status, Integer> updateSlicedFindPath(int maxIter) {
		if (!m_query.status.isInProgress())
			return new Tupple2<>(m_query.status, 0);

		// Make sure the request is still valid.
		if (!m_nav.isValidPolyRef(m_query.startRef) || !m_nav.isValidPolyRef(m_query.endRef)) {
			m_query.status = Status.FAILURE;
			return new Tupple2<>(m_query.status, 0);
		}

		int iter = 0;
		while (iter < maxIter && !m_openList.isEmpty()) {
			iter++;

			// Remove node from open list and put it in closed list.
			Node bestNode = m_openList.pop();
			bestNode.flags &= ~Node.DT_NODE_OPEN;
			bestNode.flags |= Node.DT_NODE_CLOSED;

			// Reached the goal, stop searching.
			if (bestNode.id == m_query.endRef) {
				m_query.lastBestNode = bestNode;
				m_query.status = Status.SUCCSESS;
				return new Tupple2<>(m_query.status, iter);
			}

			// Get current poly and tile.
			// The API input has been cheked already, skip checking internal
			// data.
			long bestRef = bestNode.id;
			Tupple2<MeshTile, Poly> tileAndPoly;
			try {
				tileAndPoly = m_nav.getTileAndPolyByRef(bestRef);
			} catch (IllegalArgumentException e) {
				m_query.status = Status.FAILURE;
				// The polygon has disappeared during the sliced query, fail.
				return new Tupple2<>(m_query.status, iter);
			}
			MeshTile bestTile = tileAndPoly.first;
			Poly bestPoly = tileAndPoly.second;
			// Get parent and grand parent poly and tile.
			long parentRef = 0, grandpaRef = 0;
			MeshTile parentTile = null;
			Poly parentPoly = null;
			Node parentNode = null;
			if (bestNode.pidx != 0) {
				parentNode = m_nodePool.getNodeAtIdx(bestNode.pidx);
				parentRef = parentNode.id;
				if (parentNode.pidx != 0)
					grandpaRef = m_nodePool.getNodeAtIdx(parentNode.pidx).id;
			}
			if (parentRef != 0) {
				boolean invalidParent = false;
				try {
					tileAndPoly = m_nav.getTileAndPolyByRef(parentRef);
					parentTile = tileAndPoly.first;
					parentPoly = tileAndPoly.second;
				} catch (IllegalArgumentException e) {
					invalidParent = true;
				}
				if (invalidParent || (grandpaRef != 0 && !m_nav.isValidPolyRef(grandpaRef))) {
					// The polygon has disappeared during the sliced query,
					// fail.
					m_query.status = Status.FAILURE;
					return new Tupple2<>(m_query.status, iter);
				}
			}

			// decide whether to test raycast to previous nodes
			boolean tryLOS = false;
			if ((m_query.options & DT_FINDPATH_ANY_ANGLE) != 0) {
				if ((parentRef != 0) && (vDistSqr(parentNode.pos, bestNode.pos) < m_query.raycastLimitSqr))
					tryLOS = true;
			}

			for (int i = bestPoly.firstLink; i != NavMesh.DT_NULL_LINK; i = bestTile.links.get(i).next) {
				long neighbourRef = bestTile.links.get(i).ref;

				// Skip invalid ids and do not expand back to where we came
				// from.
				if (neighbourRef == 0 || neighbourRef == parentRef)
					continue;

				// Get neighbour poly and tile.
				// The API input has been cheked already, skip checking internal
				// data.
				Tupple2<MeshTile, Poly> tileAndPolyUns = m_nav.getTileAndPolyByRefUnsafe(neighbourRef);
				MeshTile neighbourTile = tileAndPolyUns.first;
				Poly neighbourPoly = tileAndPolyUns.second;

				if (!m_query.filter.passFilter(neighbourRef, neighbourTile, neighbourPoly))
					continue;

				// get the neighbor node
				Node neighbourNode = m_nodePool.getNode(neighbourRef, 0);
				if (neighbourNode == null) {
					m_query.status = Status.PARTIAL_RESULT;
					continue;
				}

				// do not expand to nodes that were already visited from the
				// same parent
				if (neighbourNode.pidx != 0 && neighbourNode.pidx == bestNode.pidx)
					continue;

				// If the node is visited the first time, calculate node
				// position.
				if (neighbourNode.flags == 0) {
					Tupple2<Status, float[]> midPoint = getEdgeMidPoint(bestRef, bestPoly, bestTile, neighbourRef,
							neighbourPoly, neighbourTile);
					neighbourNode.pos = midPoint.second;
				}

				// Calculate cost and heuristic.
				float cost = 0;
				float heuristic = 0;

				// raycast parent
				boolean foundShortCut = false;
				if (tryLOS) {
					RaycastHit rayHit = raycast(parentRef, parentNode.pos, neighbourNode.pos, m_query.filter,
							DT_RAYCAST_USE_COSTS, grandpaRef);
					foundShortCut = rayHit.t >= 1.0f;
					if (foundShortCut) {
						// shortcut found using raycast. Using shorter cost
						// instead
						cost = parentNode.cost + rayHit.pathCost;
					}
				}

				// update move cost
				if (!foundShortCut) {
					// No shortcut found.
					float curCost = m_query.filter.getCost(bestNode.pos, neighbourNode.pos, parentRef, parentTile,
							parentPoly, bestRef, bestTile, bestPoly, neighbourRef, neighbourTile, neighbourPoly);
					cost = bestNode.cost + curCost;
				}

				// Special case for last node.
				if (neighbourRef == m_query.endRef) {
					float endCost = m_query.filter.getCost(neighbourNode.pos, m_query.endPos, bestRef, bestTile,
							bestPoly, neighbourRef, neighbourTile, neighbourPoly, 0, null, null);

					cost = cost + endCost;
					heuristic = 0;
				} else {
					heuristic = vDist(neighbourNode.pos, m_query.endPos) * H_SCALE;
				}

				float total = cost + heuristic;

				// The node is already in open list and the new result is worse,
				// skip.
				if ((neighbourNode.flags & Node.DT_NODE_OPEN) != 0 && total >= neighbourNode.total)
					continue;
				// The node is already visited and process, and the new result
				// is worse, skip.
				if ((neighbourNode.flags & Node.DT_NODE_CLOSED) != 0 && total >= neighbourNode.total)
					continue;

				// Add or update the node.
				neighbourNode.pidx = foundShortCut ? bestNode.pidx : m_nodePool.getNodeIdx(bestNode);
				neighbourNode.id = neighbourRef;
				neighbourNode.flags = (neighbourNode.flags & ~(Node.DT_NODE_CLOSED | Node.DT_NODE_PARENT_DETACHED));
				neighbourNode.cost = cost;
				neighbourNode.total = total;
				if (foundShortCut)
					neighbourNode.flags = (neighbourNode.flags | Node.DT_NODE_PARENT_DETACHED);

				if ((neighbourNode.flags & Node.DT_NODE_OPEN) != 0) {
					// Already in open, update node location.
					m_openList.modify(neighbourNode);
				} else {
					// Put the node in open list.
					neighbourNode.flags |= Node.DT_NODE_OPEN;
					m_openList.push(neighbourNode);
				}

				// Update nearest node to target so far.
				if (heuristic < m_query.lastBestNodeCost) {
					m_query.lastBestNodeCost = heuristic;
					m_query.lastBestNode = neighbourNode;
				}
			}
		}

		// Exhausted all nodes, but could not find path.
		if (m_openList.isEmpty()) {
			m_query.status = Status.PARTIAL_RESULT;
		}

		return new Tupple2<>(m_query.status, iter);
	}
	
	public Tupple2<Status, List<Long>> finalizeSlicedFindPath() {

		List<Long> path = new ArrayList<>(64);
		if (m_query.status.isFailed()) {
			// Reset query.
			m_query = new QueryData();
			return new Tupple2<Status, List<Long>>(Status.FAILURE, path);
		}

		if (m_query.startRef == m_query.endRef) {
			// Special case: the search starts and ends at same poly.
			path.add(m_query.startRef);
		} else {
			// Reverse the path.
			if (m_query.lastBestNode.id != m_query.endRef)
				m_query.status = Status.PARTIAL_RESULT;

			Node prev = null;
			Node node = m_query.lastBestNode;
			int prevRay = 0;
			do {
				Node next = m_nodePool.getNodeAtIdx(node.pidx);
				node.pidx = m_nodePool.getNodeIdx(prev);
				prev = node;
				int nextRay = node.flags & Node.DT_NODE_PARENT_DETACHED; // keep track of whether parent is not adjacent (i.e. due to raycast shortcut)
				node.flags = (node.flags & ~Node.DT_NODE_PARENT_DETACHED) | prevRay; // and store it in the reversed path's node
				prevRay = nextRay;
				node = next;
			} while (node != null);

			// Store path
			node = prev;
			do {
				Node next = m_nodePool.getNodeAtIdx(node.pidx);
				if ((node.flags & Node.DT_NODE_PARENT_DETACHED) != 0) {
					RaycastHit iresult = raycast(node.id, node.pos, next.pos, m_query.filter, 0, 0);
					path.addAll(iresult.path);
					// raycast ends on poly boundary and the path might include the next poly boundary.
					if (path.get(path.size() - 1) == next.id)
						path.remove(path.size() - 1); // remove to avoid duplicates
				} else {
					path.add(node.id);
				}

				node = next;
			} while (node != null);
		}

		Status status = m_query.status;
		// Reset query.
		m_query = new QueryData();

		return new Tupple2<Status, List<Long>>(status, path);
	}

	public Tupple2<Status, List<Long>> finalizeSlicedFindPathPartial(List<Long> existing) {

		List<Long> path = new ArrayList<>(64);
		if (existing.size() == 0) {
			return new Tupple2<Status, List<Long>>(Status.FAILURE, path);
		}
		if (m_query.status.isFailed()) {
			// Reset query.
			m_query = new QueryData();
			return new Tupple2<Status, List<Long>>(Status.FAILURE, path);
		}
		if (m_query.startRef == m_query.endRef) {
			// Special case: the search starts and ends at same poly.
			path.add(m_query.startRef);
		} else {
			// Find furthest existing node that was visited.
			Node prev = null;
			Node node = null;
			for (int i = existing.size()-1; i >= 0; --i)
			{
				node = m_nodePool.findNode(existing.get(i));
				if (node != null)
					break;
			}
				
			if (node == null)
			{
				m_query.status = Status.PARTIAL_RESULT;
				node = m_query.lastBestNode;
			}
				
			// Reverse the path.
			int prevRay = 0;
			do {
				Node next = m_nodePool.getNodeAtIdx(node.pidx);
				node.pidx = m_nodePool.getNodeIdx(prev);
				prev = node;
				int nextRay = node.flags & Node.DT_NODE_PARENT_DETACHED; // keep track of whether parent is not adjacent (i.e. due to raycast shortcut)
				node.flags = (node.flags & ~Node.DT_NODE_PARENT_DETACHED) | prevRay; // and store it in the reversed path's node
				prevRay = nextRay;
				node = next;
			} while (node != null);
				
			// Store path
			node = prev;
			do {
				Node next = m_nodePool.getNodeAtIdx(node.pidx);
				if ((node.flags & Node.DT_NODE_PARENT_DETACHED) != 0) {
					RaycastHit iresult = raycast(node.id, node.pos, next.pos, m_query.filter, 0, 0);
					path.addAll(iresult.path);
					// raycast ends on poly boundary and the path might include the next poly boundary.
					if (path.get(path.size() - 1) == next.id)
						path.remove(path.size() - 1); // remove to avoid duplicates
				} else {
					path.add(node.id);
				}

				node = next;
			} while (node != null);
		}
		Status status = m_query.status;
		// Reset query.
		m_query = new QueryData();

		return new Tupple2<Status, List<Long>>(status, path);
	}	
	
	Status appendVertex(float[] pos, int flags, long ref, List<StraightPathItem> straightPath) {
		if (straightPath.size() > 0 && vEqual(straightPath.get(straightPath.size() - 1).pos, pos)) {
			// The vertices are equal, update flags and poly.
			straightPath.get(straightPath.size() - 1).flags = flags;
			straightPath.get(straightPath.size() - 1).ref = ref;
		} else {
			// Append new vertex.
			straightPath.add(new StraightPathItem(pos, flags, ref));
			// If reached end of path or there is no space to append more vertices, return.
			if (flags == DT_STRAIGHTPATH_END) {
				return Status.SUCCSESS;
			}
		}
		return Status.IN_PROGRESS;
	}

	Status appendPortals(int startIdx, int endIdx, float[] endPos, List<Long> path, List<StraightPathItem> straightPath,
			int options) {
		float[] startPos = straightPath.get(straightPath.size() - 1).pos;
		// Append or update last vertex
		Status stat = null;
		for (int i = startIdx; i < endIdx; i++) {
			// Calculate portal
			long from = path.get(i);
			Tupple2<MeshTile, Poly> tileAndPoly = m_nav.getTileAndPolyByRef(from);
			MeshTile fromTile = tileAndPoly.first;
			Poly fromPoly = tileAndPoly.second;

			long to = path.get(i + 1);
			tileAndPoly = m_nav.getTileAndPolyByRef(to);
			MeshTile toTile = tileAndPoly.first;
			Poly toPoly = tileAndPoly.second;

			PortalResult portals = getPortalPoints(from, fromPoly, fromTile, to, toPoly, toTile, 0, 0);
			float[] left = portals.left;
			float[] right = portals.right;

			if ((options & DT_STRAIGHTPATH_AREA_CROSSINGS) != 0) {
				// Skip intersection if only area crossings are requested.
				if (fromPoly.getArea() == toPoly.getArea())
					continue;
			}

			// Append intersection
			Tupple3<Boolean, Float, Float> interect = intersectSegSeg2D(startPos, endPos, left, right);
			if (interect.first) {
				float t = interect.third;
				float[] pt = vLerp(left, right, t);
				stat = appendVertex(pt, 0, path.get(i + 1), straightPath);
				if (stat != Status.IN_PROGRESS)
					return stat;
			}
		}
		return Status.IN_PROGRESS;
	}

	/// @par
	/// 
	/// This method peforms what is often called 'string pulling'.
	///
	/// The start position is clamped to the first polygon in the path, and the 
	/// end position is clamped to the last. So the start and end positions should 
	/// normally be within or very near the first and last polygons respectively.
	///
	/// The returned polygon references represent the reference id of the polygon 
	/// that is entered at the associated path position. The reference id associated 
	/// with the end point will always be zero.  This allows, for example, matching 
	/// off-mesh link points to their representative polygons.
	///
	/// If the provided result buffers are too small for the entire result set, 
	/// they will be filled as far as possible from the start toward the end 
	/// position.
	///
	public static class StraightPathItem {
		float[] pos;
		int flags;
		long ref;
		public StraightPathItem(float[] pos, int flags, long ref) {
			this.pos = vCopy(pos);
			this.flags = flags;
			this.ref = ref;
		}
	}

	public List<StraightPathItem> findStraightPath(float[] startPos, float[] endPos, List<Long> path, int options) {
		if (path.isEmpty()) {
			throw new IllegalArgumentException("Empty path");
		}

		// TODO: Should this be callers responsibility?
		float[] closestStartPos = closestPointOnPolyBoundary(path.get(0), startPos);
		float[] closestEndPos = closestPointOnPolyBoundary(path.get(path.size() - 1), endPos);
		List<StraightPathItem> straightPath = new ArrayList<>();
		// Add start point.
		Status stat = appendVertex(closestStartPos, DT_STRAIGHTPATH_START, path.get(0), straightPath);
		if (stat != Status.IN_PROGRESS)
			return straightPath;

		if (path.size() > 1) {
			float[] portalApex = vCopy(closestStartPos);
			float[] portalLeft = vCopy(portalApex);
			float[] portalRight = vCopy(portalApex);
			int apexIndex = 0;
			int leftIndex = 0;
			int rightIndex = 0;

			int leftPolyType = 0;
			int rightPolyType = 0;

			long leftPolyRef = path.get(0);
			long rightPolyRef = path.get(0);

			for (int i = 0; i < path.size(); ++i) {
				float[] left;
				float[] right;
				int fromType;
				int toType;

				if (i + 1 < path.size()) {
					// Next portal.
					try {
						PortalResult portalPoints = getPortalPoints(path.get(i), path.get(i + 1));
						left = portalPoints.left;
						right = portalPoints.right;
						fromType = portalPoints.fromType;
						toType = portalPoints.toType;
					} catch (Exception e) {
						closestEndPos = closestPointOnPolyBoundary(path.get(i), endPos);
						// Append portals along the current straight path segment.
						if ((options & (DT_STRAIGHTPATH_AREA_CROSSINGS | DT_STRAIGHTPATH_ALL_CROSSINGS)) != 0) {
							stat = appendPortals(apexIndex, i, closestEndPos, path, straightPath, options);
						}
						stat = appendVertex(closestEndPos, 0, path.get(i), straightPath);
						return straightPath;
					}

					// If starting really close the portal, advance.
					if (i == 0) {
						float[] dt = distancePtSegSqr2D(portalApex, left, right);
						if (dt[1] < sqr(0.001f))
							continue;
					}
				} else {
					// End of the path.
					left = vCopy(closestEndPos);
					right = vCopy(closestEndPos);
					fromType = toType = Poly.DT_POLYTYPE_GROUND;
				}

				// Right vertex.
				if (triArea2D(portalApex, portalRight, right) <= 0.0f) {
					if (vEqual(portalApex, portalRight) || triArea2D(portalApex, portalLeft, right) > 0.0f) {
						portalRight = vCopy(right);
						rightPolyRef = (i + 1 < path.size()) ? path.get(i + 1) : 0;
						rightPolyType = toType;
						rightIndex = i;
					} else {
						// Append portals along the current straight path segment.
						if ((options & (DT_STRAIGHTPATH_AREA_CROSSINGS | DT_STRAIGHTPATH_ALL_CROSSINGS)) != 0) {
							stat = appendPortals(apexIndex, leftIndex, portalLeft, path, straightPath, options);
							if (stat != Status.IN_PROGRESS)
								return straightPath;
						}

						portalApex = vCopy(portalLeft);
						apexIndex = leftIndex;

						int flags = 0;
						if (leftPolyRef == 0)
							flags = DT_STRAIGHTPATH_END;
						else if (leftPolyType == Poly.DT_POLYTYPE_OFFMESH_CONNECTION)
							flags = DT_STRAIGHTPATH_OFFMESH_CONNECTION;
						long ref = leftPolyRef;

						// Append or update vertex
						stat = appendVertex(portalApex, flags, ref, straightPath);
						if (stat != Status.IN_PROGRESS)
							return straightPath;

						portalLeft = vCopy(portalApex);
						portalRight = vCopy(portalApex);
						leftIndex = apexIndex;
						rightIndex = apexIndex;

						// Restart
						i = apexIndex;

						continue;
					}
				}

				// Left vertex.
				if (triArea2D(portalApex, portalLeft, left) >= 0.0f) {
					if (vEqual(portalApex, portalLeft) || triArea2D(portalApex, portalRight, left) < 0.0f) {
						portalLeft = vCopy(left);
						leftPolyRef = (i + 1 < path.size()) ? path.get(i + 1) : 0;
						leftPolyType = toType;
						leftIndex = i;
					} else {
						// Append portals along the current straight path segment.
						if ((options & (DT_STRAIGHTPATH_AREA_CROSSINGS | DT_STRAIGHTPATH_ALL_CROSSINGS)) != 0) {
							stat = appendPortals(apexIndex, rightIndex, portalRight, path, straightPath, options);
							if (stat != Status.IN_PROGRESS)
								return straightPath;
						}

						portalApex = vCopy(portalRight);
						apexIndex = rightIndex;

						int flags = 0;
						if (rightPolyRef == 0)
							flags = DT_STRAIGHTPATH_END;
						else if (rightPolyType == Poly.DT_POLYTYPE_OFFMESH_CONNECTION)
							flags = DT_STRAIGHTPATH_OFFMESH_CONNECTION;
						long ref = rightPolyRef;

						// Append or update vertex
						stat = appendVertex(portalApex, flags, ref, straightPath);
						if (stat != Status.IN_PROGRESS)
							return straightPath;

						portalLeft = vCopy(portalApex);
						portalRight = vCopy(portalApex);
						leftIndex = apexIndex;
						rightIndex = apexIndex;

						// Restart
						i = apexIndex;

						continue;
					}
				}
			}

			// Append portals along the current straight path segment.
			if ((options & (DT_STRAIGHTPATH_AREA_CROSSINGS | DT_STRAIGHTPATH_ALL_CROSSINGS)) != 0) {
				stat = appendPortals(apexIndex, path.size() - 1, closestEndPos, path, straightPath, options);
				if (stat != Status.IN_PROGRESS)
					return straightPath;
			}
		}

		stat = appendVertex(closestEndPos, DT_STRAIGHTPATH_END, 0, straightPath);

		return straightPath;
	}

	/*
	/// @par
	///
	/// This method is optimized for small delta movement and a small number of 
	/// polygons. If used for too great a distance, the result set will form an 
	/// incomplete path.
	///
	/// @p resultPos will equal the @p endPos if the end is reached. 
	/// Otherwise the closest reachable position will be returned.
	/// 
	/// @p resultPos is not projected onto the surface of the navigation 
	/// mesh. Use #getPolyHeight if this is needed.
	///
	/// This method treats the end position in the same manner as 
	/// the #raycast method. (As a 2D point.) See that method's documentation 
	/// for details.
	/// 
	/// If the @p visited array is too small to hold the entire result set, it will 
	/// be filled as far as possible from the start position toward the end 
	/// position.
	///
	dtStatus dtNavMeshQuery::moveAlongSurface(dtPolyRef startRef, const float* startPos, const float* endPos,
											  const dtQueryFilter* filter,
											  float* resultPos, dtPolyRef* visited, int* visitedCount, const int maxVisitedSize) const
	{
		dtAssert(m_nav);
		dtAssert(m_tinyNodePool);
	
		*visitedCount = 0;
		
		// Validate input
		if (!startRef)
			return DT_FAILURE | DT_INVALID_PARAM;
		if (!m_nav->isValidPolyRef(startRef))
			return DT_FAILURE | DT_INVALID_PARAM;
		
		dtStatus status = DT_SUCCESS;
		
		static const int MAX_STACK = 48;
		dtNode* stack[MAX_STACK];
		int nstack = 0;
		
		m_tinyNodePool->clear();
		
		dtNode* startNode = m_tinyNodePool->getNode(startRef);
		startNode->pidx = 0;
		startNode->cost = 0;
		startNode->total = 0;
		startNode->id = startRef;
		startNode->flags = DT_NODE_CLOSED;
		stack[nstack++] = startNode;
		
		float bestPos[3];
		float bestDist = FLT_MAX;
		dtNode* bestNode = 0;
		dtVcopy(bestPos, startPos);
		
		// Search constraints
		float searchPos[3], searchRadSqr;
		dtVlerp(searchPos, startPos, endPos, 0.5f);
		searchRadSqr = dtSqr(dtVdist(startPos, endPos)/2.0f + 0.001f);
		
		float verts[DT_VERTS_PER_POLYGON*3];
		
		while (nstack)
		{
			// Pop front.
			dtNode* curNode = stack[0];
			for (int i = 0; i < nstack-1; ++i)
				stack[i] = stack[i+1];
			nstack--;
			
			// Get poly and tile.
			// The API input has been cheked already, skip checking internal data.
			const dtPolyRef curRef = curNode->id;
			const dtMeshTile* curTile = 0;
			const dtPoly* curPoly = 0;
			m_nav->getTileAndPolyByRefUnsafe(curRef, &curTile, &curPoly);			
			
			// Collect vertices.
			const int nverts = curPoly->vertCount;
			for (int i = 0; i < nverts; ++i)
				dtVcopy(&verts[i*3], &curTile->verts[curPoly->verts[i]*3]);
			
			// If target is inside the poly, stop search.
			if (dtPointInPolygon(endPos, verts, nverts))
			{
				bestNode = curNode;
				dtVcopy(bestPos, endPos);
				break;
			}
			
			// Find wall edges and find nearest point inside the walls.
			for (int i = 0, j = (int)curPoly->vertCount-1; i < (int)curPoly->vertCount; j = i++)
			{
				// Find links to neighbours.
				static const int MAX_NEIS = 8;
				int nneis = 0;
				dtPolyRef neis[MAX_NEIS];
				
				if (curPoly->neis[j] & DT_EXT_LINK)
				{
					// Tile border.
					for (unsigned int k = curPoly->firstLink; k != DT_NULL_LINK; k = curTile->links[k].next)
					{
						const dtLink* link = &curTile->links[k];
						if (link->edge == j)
						{
							if (link->ref != 0)
							{
								const dtMeshTile* neiTile = 0;
								const dtPoly* neiPoly = 0;
								m_nav->getTileAndPolyByRefUnsafe(link->ref, &neiTile, &neiPoly);
								if (filter->passFilter(link->ref, neiTile, neiPoly))
								{
									if (nneis < MAX_NEIS)
										neis[nneis++] = link->ref;
								}
							}
						}
					}
				}
				else if (curPoly->neis[j])
				{
					const unsigned int idx = (unsigned int)(curPoly->neis[j]-1);
					const dtPolyRef ref = m_nav->getPolyRefBase(curTile) | idx;
					if (filter->passFilter(ref, curTile, &curTile->polys[idx]))
					{
						// Internal edge, encode id.
						neis[nneis++] = ref;
					}
				}
				
				if (!nneis)
				{
					// Wall edge, calc distance.
					const float* vj = &verts[j*3];
					const float* vi = &verts[i*3];
					float tseg;
					const float distSqr = dtDistancePtSegSqr2D(endPos, vj, vi, tseg);
					if (distSqr < bestDist)
					{
	                // Update nearest distance.
						dtVlerp(bestPos, vj,vi, tseg);
						bestDist = distSqr;
						bestNode = curNode;
					}
				}
				else
				{
					for (int k = 0; k < nneis; ++k)
					{
						// Skip if no node can be allocated.
						dtNode* neighbourNode = m_tinyNodePool->getNode(neis[k]);
						if (!neighbourNode)
							continue;
						// Skip if already visited.
						if (neighbourNode->flags & DT_NODE_CLOSED)
							continue;
						
						// Skip the link if it is too far from search constraint.
						// TODO: Maybe should use getPortalPoints(), but this one is way faster.
						const float* vj = &verts[j*3];
						const float* vi = &verts[i*3];
						float tseg;
						float distSqr = dtDistancePtSegSqr2D(searchPos, vj, vi, tseg);
						if (distSqr > searchRadSqr)
							continue;
						
						// Mark as the node as visited and push to queue.
						if (nstack < MAX_STACK)
						{
							neighbourNode->pidx = m_tinyNodePool->getNodeIdx(curNode);
							neighbourNode->flags |= DT_NODE_CLOSED;
							stack[nstack++] = neighbourNode;
						}
					}
				}
			}
		}
		
		int n = 0;
		if (bestNode)
		{
			// Reverse the path.
			dtNode* prev = 0;
			dtNode* node = bestNode;
			do
			{
				dtNode* next = m_tinyNodePool->getNodeAtIdx(node->pidx);
				node->pidx = m_tinyNodePool->getNodeIdx(prev);
				prev = node;
				node = next;
			}
			while (node);
			
			// Store result
			node = prev;
			do
			{
				visited[n++] = node->id;
				if (n >= maxVisitedSize)
				{
					status |= DT_BUFFER_TOO_SMALL;
					break;
				}
				node = m_tinyNodePool->getNodeAtIdx(node->pidx);
			}
			while (node);
		}
		
		dtVcopy(resultPos, bestPos);
		
		*visitedCount = n;
		
		return status;
	}
	
	*/
	static class PortalResult {
		final Status status;
		final float[] left;
		final float[] right;
		final int fromType;
		final int toType;

		public PortalResult(Status status) {
			this.status = status;
			fromType = toType = 0;
			left = right = null;
		}

		public PortalResult(Status status, float[] left, float[] right, int fromType, int toType) {
			this.status = status;
			this.left = left;
			this.right = right;
			this.fromType = fromType;
			this.toType = toType;
		}

	}

	PortalResult getPortalPoints(long from, long to) {
		Tupple2<MeshTile,Poly> tileAndPoly = m_nav.getTileAndPolyByRef(from);
		MeshTile fromTile = tileAndPoly.first;
		Poly fromPoly = tileAndPoly.second;
		int fromType = fromPoly.getType();

		tileAndPoly = m_nav.getTileAndPolyByRef(to);
		MeshTile toTile = tileAndPoly.first;
		Poly toPoly = tileAndPoly.second;
		int toType = toPoly.getType();

		return getPortalPoints(from, fromPoly, fromTile, to, toPoly, toTile, fromType, toType);
	}

	// Returns portal points between two polygons.
	PortalResult getPortalPoints(long from, Poly fromPoly, MeshTile fromTile, long to, Poly toPoly, MeshTile toTile,
			int fromType, int toType) {
		float[] left = new float[3];
		float[] right = new float[3];
		// Find the link that points to the 'to' polygon.
		Link link = null;
		for (int i = fromPoly.firstLink; i != NavMesh.DT_NULL_LINK; i = fromTile.links.get(i).next) {
			if (fromTile.links.get(i).ref == to) {
				link = fromTile.links.get(i);
				break;
			}
		}
		if (link == null)
			throw new IllegalArgumentException("Null link");

		// Handle off-mesh connections.
		if (fromPoly.getType() == Poly.DT_POLYTYPE_OFFMESH_CONNECTION) {
			// Find link that points to first vertex.
			for (int i = fromPoly.firstLink; i != NavMesh.DT_NULL_LINK; i = fromTile.links.get(i).next) {
				if (fromTile.links.get(i).ref == to) {
					int v = fromTile.links.get(i).edge;
					System.arraycopy(fromTile.verts, fromPoly.verts[v] * 3, left, 0, 3);
					System.arraycopy(fromTile.verts, fromPoly.verts[v] * 3, right, 0, 3);
					return new PortalResult(Status.SUCCSESS, left, right, fromType, toType);
				}
			}
			throw new IllegalArgumentException("Invalid offmesh from connection");
		}

		if (toPoly.getType() == Poly.DT_POLYTYPE_OFFMESH_CONNECTION) {
			for (int i = toPoly.firstLink; i != NavMesh.DT_NULL_LINK; i = toTile.links.get(i).next) {
				if (toTile.links.get(i).ref == from) {
					int v = toTile.links.get(i).edge;
					System.arraycopy(toTile.verts, toPoly.verts[v] * 3, left, 0, 3);
					System.arraycopy(toTile.verts, toPoly.verts[v] * 3, right, 0, 3);
					return new PortalResult(Status.SUCCSESS, left, right, fromType, toType);
				}
			}
			throw new IllegalArgumentException("Invalid offmesh to connection");
		}

		// Find portal vertices.
		int v0 = fromPoly.verts[link.edge];
		int v1 = fromPoly.verts[(link.edge + 1) % (int) fromPoly.vertCount];
		System.arraycopy(fromTile.verts, v0 * 3, left, 0, 3);
		System.arraycopy(fromTile.verts, v1 * 3, right, 0, 3);

		// If the link is at tile boundary, dtClamp the vertices to
		// the link width.
		if (link.side != 0xff) {
			// Unpack portal limits.
			if (link.bmin != 0 || link.bmax != 255) {
				float s = 1.0f / 255.0f;
				float tmin = link.bmin * s;
				float tmax = link.bmax * s;
				left = vLerp(fromTile.verts, v0 * 3, v1 * 3, tmin);
				right = vLerp(fromTile.verts, v0 * 3, v1 * 3, tmax);
			}
		}

		return new PortalResult(Status.SUCCSESS, left, right, fromType, toType);
	}

	// Returns edge mid point between two polygons.
	Tupple2<Status, float[]> getEdgeMidPoint(long from, long to) {
		PortalResult ppoints = getPortalPoints(from, to);
		float[] left = ppoints.left;
		float[] right = ppoints.right;
		float[] mid = new float[3];
		mid[0] = (left[0] + right[0]) * 0.5f;
		mid[1] = (left[1] + right[1]) * 0.5f;
		mid[2] = (left[2] + right[2]) * 0.5f;
		return new Tupple2<>(Status.SUCCSESS, mid);
	}

	Tupple2<Status, float[]> getEdgeMidPoint(long from, Poly fromPoly, MeshTile fromTile, long to, Poly toPoly,
			MeshTile toTile) {
		PortalResult ppoints = getPortalPoints(from, fromPoly, fromTile, to, toPoly, toTile, 0, 0);
		float[] left = ppoints.left;
		float[] right = ppoints.right;
		float[] mid = new float[3];
		mid[0] = (left[0] + right[0]) * 0.5f;
		mid[1] = (left[1] + right[1]) * 0.5f;
		mid[2] = (left[2] + right[2]) * 0.5f;
		return new Tupple2<>(Status.SUCCSESS, mid);
	}

	/// @par
	///
	/// This method is meant to be used for quick, short distance checks.
	///
	/// If the path array is too small to hold the result, it will be filled as 
	/// far as possible from the start postion toward the end position.
	///
	/// <b>Using the Hit Parameter t of RaycastHit</b>
	/// 
	/// If the hit parameter is a very high value (FLT_MAX), then the ray has hit 
	/// the end position. In this case the path represents a valid corridor to the 
	/// end position and the value of @p hitNormal is undefined.
	///
	/// If the hit parameter is zero, then the start position is on the wall that 
	/// was hit and the value of @p hitNormal is undefined.
	///
	/// If 0 < t < 1.0 then the following applies:
	///
	/// @code
	/// distanceToHitBorder = distanceToEndPosition * t
	/// hitPoint = startPos + (endPos - startPos) * t
	/// @endcode
	///
	/// <b>Use Case Restriction</b>
	///
	/// The raycast ignores the y-value of the end position. (2D check.) This 
	/// places significant limits on how it can be used. For example:
	///
	/// Consider a scene where there is a main floor with a second floor balcony 
	/// that hangs over the main floor. So the first floor mesh extends below the 
	/// balcony mesh. The start position is somewhere on the first floor. The end 
	/// position is on the balcony.
	///
	/// The raycast will search toward the end position along the first floor mesh. 
	/// If it reaches the end position's xz-coordinates it will indicate FLT_MAX
	/// (no wall hit), meaning it reached the end position. This is one example of why
	/// this method is meant for short distance checks.
	///
	private static float s = 1.0f/255.0f;

	RaycastHit raycast(long startRef, float[] startPos, float[] endPos, QueryFilter filter, int options, long prevRef) {
		// Validate input
		if (startRef == 0 || !m_nav.isValidPolyRef(startRef))
			throw new IllegalArgumentException("Invalid start ref");
		if (prevRef != 0 && !m_nav.isValidPolyRef(prevRef))
			throw new IllegalArgumentException("Invalid pref ref");

		RaycastHit hit = new RaycastHit();
		hit.status = Status.SUCCSESS;

		float[] verts = new float[NavMesh.DT_VERTS_PER_POLYGON * 3 + 3];

		float[] curPos = new float[3], lastPos = new float[3];
		VectorPtr curPosV = new VectorPtr(curPos);

		vCopy(curPos, startPos);
		float[] dir = vSub(endPos, startPos);

		MeshTile prevTile, tile, nextTile;
		Poly prevPoly, poly, nextPoly;

		// The API input has been checked already, skip checking internal data.
		long curRef = startRef;
		Tupple2<MeshTile, Poly> tileAndPolyUns = m_nav.getTileAndPolyByRefUnsafe(curRef);
		tile = tileAndPolyUns.first;
		poly = tileAndPolyUns.second;
		nextTile = prevTile = tile;
		nextPoly = prevPoly = poly;
		if (prevRef != 0) {
			tileAndPolyUns = m_nav.getTileAndPolyByRefUnsafe(prevRef);
			prevTile = tileAndPolyUns.first;
			prevPoly = tileAndPolyUns.second;
		}
		while (curRef != 0) {
			// Cast ray against current polygon.

			// Collect vertices.
			int nv = 0;
			for (int i = 0; i < (int) poly.vertCount; ++i) {
				System.arraycopy(tile.verts, poly.verts[i] * 3, verts, nv * 3, 3);
				nv++;
			}

			IntersectResult iresult = intersectSegmentPoly2D(startPos, endPos, verts, nv);
			if (!iresult.intersects) {
				// Could not hit the polygon, keep the old t and report hit.
				return hit;
			}
			// Keep track of furthest t so far.
			if (iresult.tmax > hit.t)
				hit.t = iresult.tmax;

			// Store visited polygons.
			hit.path.add(curRef);

			// Ray end is completely inside the polygon.
			if (iresult.segMax == -1) {
				hit.t = Float.MAX_VALUE;

				// add the cost
				if ((options & DT_RAYCAST_USE_COSTS) != 0)
					hit.pathCost += filter.getCost(curPos, endPos, prevRef, prevTile, prevPoly, curRef, tile, poly,
							curRef, tile, poly);
				return hit;
			}

			// Follow neighbours.
			long nextRef = 0;

			for (int i = poly.firstLink; i != NavMesh.DT_NULL_LINK; i = tile.links.get(i).next) {
				Link link = tile.links.get(i);

				// Find link which contains this edge.
				if (link.edge != iresult.segMax)
					continue;

				// Get pointer to the next polygon.
				tileAndPolyUns = m_nav.getTileAndPolyByRefUnsafe(link.ref);
				nextTile = tileAndPolyUns.first;
				nextPoly = tileAndPolyUns.second;
				// Skip off-mesh connections.
				if (nextPoly.getType() == Poly.DT_POLYTYPE_OFFMESH_CONNECTION)
					continue;

				// Skip links based on filter.
				if (!filter.passFilter(link.ref, nextTile, nextPoly))
					continue;

				// If the link is internal, just return the ref.
				if (link.side == 0xff) {
					nextRef = link.ref;
					break;
				}

				// If the link is at tile boundary,

				// Check if the link spans the whole edge, and accept.
				if (link.bmin == 0 && link.bmax == 255) {
					nextRef = link.ref;
					break;
				}

				// Check for partial edge links.
				int v0 = poly.verts[link.edge];
				int v1 = poly.verts[(link.edge + 1) % poly.vertCount];
				int left = v0 * 3;
				int right = v1 * 3;

				// Check that the intersection lies inside the link portal.
				if (link.side == 0 || link.side == 4) {
					// Calculate link size.
					float lmin = tile.verts[left + 2]
							+ (tile.verts[right + 2] - tile.verts[left + 2]) * (link.bmin * s);
					float lmax = tile.verts[left + 2]
							+ (tile.verts[right + 2] - tile.verts[left + 2]) * (link.bmax * s);
					if (lmin > lmax) {
						float temp = lmin;
						lmin = lmax;
						lmax = temp;
					}

					// Find Z intersection.
					float z = startPos[2] + (endPos[2] - startPos[2]) * iresult.tmax;
					if (z >= lmin && z <= lmax) {
						nextRef = link.ref;
						break;
					}
				} else if (link.side == 2 || link.side == 6) {
					// Calculate link size.
					float lmin = tile.verts[left] + (tile.verts[right] - tile.verts[left]) * (link.bmin * s);
					float lmax = tile.verts[left] + (tile.verts[right] - tile.verts[left]) * (link.bmax * s);
					if (lmin > lmax) {
						float temp = lmin;
						lmin = lmax;
						lmax = temp;
					}

					// Find X intersection.
					float x = startPos[0] + (endPos[0] - startPos[0]) * iresult.tmax;
					if (x >= lmin && x <= lmax) {
						nextRef = link.ref;
						break;
					}
				}
			}

			// add the cost
			if ((options & DT_RAYCAST_USE_COSTS) != 0) {
				// compute the intersection point at the furthest end of the polygon
				// and correct the height (since the raycast moves in 2d)
				vCopy(lastPos, curPos);
				curPos = vMad(startPos, dir, hit.t);
				VectorPtr e1 = new VectorPtr(verts, iresult.segMax * 3);
				VectorPtr e2 = new VectorPtr(verts, ((iresult.segMax + 1) % nv) * 3);
				float[] eDir = vSub(e2, e1);
				float[] diff = vSub(curPosV, e1);
				float s = sqr(eDir[0]) > sqr(eDir[2]) ? diff[0] / eDir[0] : diff[2] / eDir[2];
				curPos[1] = e1.get(1) + eDir[1] * s;

				hit.pathCost += filter.getCost(lastPos, curPos, prevRef, prevTile, prevPoly, curRef, tile, poly,
						nextRef, nextTile, nextPoly);
			}

			if (nextRef == 0) {
				// No neighbour, we hit a wall.

				// Calculate hit normal.
				int a = iresult.segMax;
				int b = iresult.segMax + 1 < nv ? iresult.segMax + 1 : 0;
				int va = a * 3;
				int vb = b * 3;
				float dx = verts[vb] - verts[va];
				float dz = verts[vb + 2] - verts[va + 2];
				hit.hitNormal[0] = dz;
				hit.hitNormal[1] = 0;
				hit.hitNormal[2] = -dx;
				vNnormalize(hit.hitNormal);
				return hit;
			}

			// No hit, advance to neighbour polygon.
			prevRef = curRef;
			curRef = nextRef;
			prevTile = tile;
			tile = nextTile;
			prevPoly = poly;
			poly = nextPoly;
		}

		return hit;
	}

	/*
	
	
	/// @par
	///
	/// At least one result array must be provided.
	///
	/// The order of the result set is from least to highest cost to reach the polygon.
	///
	/// A common use case for this method is to perform Dijkstra searches. 
	/// Candidate polygons are found by searching the graph beginning at the start polygon.
	///
	/// If a polygon is not found via the graph search, even if it intersects the 
	/// search circle, it will not be included in the result set. For example:
	///
	/// polyA is the start polygon.
	/// polyB shares an edge with polyA. (Is adjacent.)
	/// polyC shares an edge with polyB, but not with polyA
	/// Even if the search circle overlaps polyC, it will not be included in the 
	/// result set unless polyB is also in the set.
	/// 
	/// The value of the center point is used as the start position for cost 
	/// calculations. It is not projected onto the surface of the mesh, so its 
	/// y-value will effect the costs.
	///
	/// Intersection tests occur in 2D. All polygons and the search circle are 
	/// projected onto the xz-plane. So the y-value of the center point does not 
	/// effect intersection tests.
	///
	/// If the result arrays are to small to hold the entire result set, they will be 
	/// filled to capacity.
	/// 
	dtStatus dtNavMeshQuery::findPolysAroundCircle(dtPolyRef startRef, const float* centerPos, const float radius,
												   const dtQueryFilter* filter,
												   dtPolyRef* resultRef, dtPolyRef* resultParent, float* resultCost,
												   int* resultCount, const int maxResult) const
	{
		dtAssert(m_nav);
		dtAssert(m_nodePool);
		dtAssert(m_openList);
	
		*resultCount = 0;
		
		// Validate input
		if (!startRef || !m_nav->isValidPolyRef(startRef))
			return DT_FAILURE | DT_INVALID_PARAM;
		
		m_nodePool->clear();
		m_openList->clear();
		
		dtNode* startNode = m_nodePool->getNode(startRef);
		dtVcopy(startNode->pos, centerPos);
		startNode->pidx = 0;
		startNode->cost = 0;
		startNode->total = 0;
		startNode->id = startRef;
		startNode->flags = DT_NODE_OPEN;
		m_openList->push(startNode);
		
		dtStatus status = DT_SUCCESS;
		
		int n = 0;
		if (n < maxResult)
		{
			if (resultRef)
				resultRef[n] = startNode->id;
			if (resultParent)
				resultParent[n] = 0;
			if (resultCost)
				resultCost[n] = 0;
			++n;
		}
		else
		{
			status |= DT_BUFFER_TOO_SMALL;
		}
		
		const float radiusSqr = dtSqr(radius);
		
		while (!m_openList->empty())
		{
			dtNode* bestNode = m_openList->pop();
			bestNode->flags &= ~DT_NODE_OPEN;
			bestNode->flags |= DT_NODE_CLOSED;
			
			// Get poly and tile.
			// The API input has been cheked already, skip checking internal data.
			const dtPolyRef bestRef = bestNode->id;
			const dtMeshTile* bestTile = 0;
			const dtPoly* bestPoly = 0;
			m_nav->getTileAndPolyByRefUnsafe(bestRef, &bestTile, &bestPoly);
			
			// Get parent poly and tile.
			dtPolyRef parentRef = 0;
			const dtMeshTile* parentTile = 0;
			const dtPoly* parentPoly = 0;
			if (bestNode->pidx)
				parentRef = m_nodePool->getNodeAtIdx(bestNode->pidx)->id;
			if (parentRef)
				m_nav->getTileAndPolyByRefUnsafe(parentRef, &parentTile, &parentPoly);
			
			for (unsigned int i = bestPoly->firstLink; i != DT_NULL_LINK; i = bestTile->links[i].next)
			{
				const dtLink* link = &bestTile->links[i];
				dtPolyRef neighbourRef = link->ref;
				// Skip invalid neighbours and do not follow back to parent.
				if (!neighbourRef || neighbourRef == parentRef)
					continue;
				
				// Expand to neighbour
				const dtMeshTile* neighbourTile = 0;
				const dtPoly* neighbourPoly = 0;
				m_nav->getTileAndPolyByRefUnsafe(neighbourRef, &neighbourTile, &neighbourPoly);
			
				// Do not advance if the polygon is excluded by the filter.
				if (!filter->passFilter(neighbourRef, neighbourTile, neighbourPoly))
					continue;
				
				// Find edge and calc distance to the edge.
				float va[3], vb[3];
				if (!getPortalPoints(bestRef, bestPoly, bestTile, neighbourRef, neighbourPoly, neighbourTile, va, vb))
					continue;
				
				// If the circle is not touching the next polygon, skip it.
				float tseg;
				float distSqr = dtDistancePtSegSqr2D(centerPos, va, vb, tseg);
				if (distSqr > radiusSqr)
					continue;
				
				dtNode* neighbourNode = m_nodePool->getNode(neighbourRef);
				if (!neighbourNode)
				{
					status |= DT_OUT_OF_NODES;
					continue;
				}
					
				if (neighbourNode->flags & DT_NODE_CLOSED)
					continue;
				
				// Cost
				if (neighbourNode->flags == 0)
					dtVlerp(neighbourNode->pos, va, vb, 0.5f);
				
				const float total = bestNode->total + dtVdist(bestNode->pos, neighbourNode->pos);
				
				// The node is already in open list and the new result is worse, skip.
				if ((neighbourNode->flags & DT_NODE_OPEN) && total >= neighbourNode->total)
					continue;
				
				neighbourNode->id = neighbourRef;
				neighbourNode->flags = (neighbourNode->flags & ~DT_NODE_CLOSED);
				neighbourNode->pidx = m_nodePool->getNodeIdx(bestNode);
				neighbourNode->total = total;
				
				if (neighbourNode->flags & DT_NODE_OPEN)
				{
					m_openList->modify(neighbourNode);
				}
				else
				{
					if (n < maxResult)
					{
						if (resultRef)
							resultRef[n] = neighbourNode->id;
						if (resultParent)
							resultParent[n] = m_nodePool->getNodeAtIdx(neighbourNode->pidx)->id;
						if (resultCost)
							resultCost[n] = neighbourNode->total;
						++n;
					}
					else
					{
						status |= DT_BUFFER_TOO_SMALL;
					}
					neighbourNode->flags = DT_NODE_OPEN;
					m_openList->push(neighbourNode);
				}
			}
		}
		
		*resultCount = n;
		
		return status;
	}
	
	/// @par
	///
	/// The order of the result set is from least to highest cost.
	/// 
	/// At least one result array must be provided.
	///
	/// A common use case for this method is to perform Dijkstra searches. 
	/// Candidate polygons are found by searching the graph beginning at the start 
	/// polygon.
	/// 
	/// The same intersection test restrictions that apply to findPolysAroundCircle()
	/// method apply to this method.
	/// 
	/// The 3D centroid of the search polygon is used as the start position for cost 
	/// calculations.
	/// 
	/// Intersection tests occur in 2D. All polygons are projected onto the 
	/// xz-plane. So the y-values of the vertices do not effect intersection tests.
	/// 
	/// If the result arrays are is too small to hold the entire result set, they will 
	/// be filled to capacity.
	///
	dtStatus dtNavMeshQuery::findPolysAroundShape(dtPolyRef startRef, const float* verts, const int nverts,
												  const dtQueryFilter* filter,
												  dtPolyRef* resultRef, dtPolyRef* resultParent, float* resultCost,
												  int* resultCount, const int maxResult) const
	{
		dtAssert(m_nav);
		dtAssert(m_nodePool);
		dtAssert(m_openList);
		
		*resultCount = 0;
		
		// Validate input
		if (!startRef || !m_nav->isValidPolyRef(startRef))
			return DT_FAILURE | DT_INVALID_PARAM;
		
		m_nodePool->clear();
		m_openList->clear();
		
		float centerPos[3] = {0,0,0};
		for (int i = 0; i < nverts; ++i)
			dtVadd(centerPos,centerPos,&verts[i*3]);
		dtVscale(centerPos,centerPos,1.0f/nverts);
	
		dtNode* startNode = m_nodePool->getNode(startRef);
		dtVcopy(startNode->pos, centerPos);
		startNode->pidx = 0;
		startNode->cost = 0;
		startNode->total = 0;
		startNode->id = startRef;
		startNode->flags = DT_NODE_OPEN;
		m_openList->push(startNode);
		
		dtStatus status = DT_SUCCESS;
	
		int n = 0;
		if (n < maxResult)
		{
			if (resultRef)
				resultRef[n] = startNode->id;
			if (resultParent)
				resultParent[n] = 0;
			if (resultCost)
				resultCost[n] = 0;
			++n;
		}
		else
		{
			status |= DT_BUFFER_TOO_SMALL;
		}
		
		while (!m_openList->empty())
		{
			dtNode* bestNode = m_openList->pop();
			bestNode->flags &= ~DT_NODE_OPEN;
			bestNode->flags |= DT_NODE_CLOSED;
			
			// Get poly and tile.
			// The API input has been cheked already, skip checking internal data.
			const dtPolyRef bestRef = bestNode->id;
			const dtMeshTile* bestTile = 0;
			const dtPoly* bestPoly = 0;
			m_nav->getTileAndPolyByRefUnsafe(bestRef, &bestTile, &bestPoly);
			
			// Get parent poly and tile.
			dtPolyRef parentRef = 0;
			const dtMeshTile* parentTile = 0;
			const dtPoly* parentPoly = 0;
			if (bestNode->pidx)
				parentRef = m_nodePool->getNodeAtIdx(bestNode->pidx)->id;
			if (parentRef)
				m_nav->getTileAndPolyByRefUnsafe(parentRef, &parentTile, &parentPoly);
			
			for (unsigned int i = bestPoly->firstLink; i != DT_NULL_LINK; i = bestTile->links[i].next)
			{
				const dtLink* link = &bestTile->links[i];
				dtPolyRef neighbourRef = link->ref;
				// Skip invalid neighbours and do not follow back to parent.
				if (!neighbourRef || neighbourRef == parentRef)
					continue;
				
				// Expand to neighbour
				const dtMeshTile* neighbourTile = 0;
				const dtPoly* neighbourPoly = 0;
				m_nav->getTileAndPolyByRefUnsafe(neighbourRef, &neighbourTile, &neighbourPoly);
				
				// Do not advance if the polygon is excluded by the filter.
				if (!filter->passFilter(neighbourRef, neighbourTile, neighbourPoly))
					continue;
				
				// Find edge and calc distance to the edge.
				float va[3], vb[3];
				if (!getPortalPoints(bestRef, bestPoly, bestTile, neighbourRef, neighbourPoly, neighbourTile, va, vb))
					continue;
				
				// If the poly is not touching the edge to the next polygon, skip the connection it.
				float tmin, tmax;
				int segMin, segMax;
				if (!dtIntersectSegmentPoly2D(va, vb, verts, nverts, tmin, tmax, segMin, segMax))
					continue;
				if (tmin > 1.0f || tmax < 0.0f)
					continue;
				
				dtNode* neighbourNode = m_nodePool->getNode(neighbourRef);
				if (!neighbourNode)
				{
					status |= DT_OUT_OF_NODES;
					continue;
				}
				
				if (neighbourNode->flags & DT_NODE_CLOSED)
					continue;
				
				// Cost
				if (neighbourNode->flags == 0)
					dtVlerp(neighbourNode->pos, va, vb, 0.5f);
				
				const float total = bestNode->total + dtVdist(bestNode->pos, neighbourNode->pos);
				
				// The node is already in open list and the new result is worse, skip.
				if ((neighbourNode->flags & DT_NODE_OPEN) && total >= neighbourNode->total)
					continue;
				
				neighbourNode->id = neighbourRef;
				neighbourNode->flags = (neighbourNode->flags & ~DT_NODE_CLOSED);
				neighbourNode->pidx = m_nodePool->getNodeIdx(bestNode);
				neighbourNode->total = total;
				
				if (neighbourNode->flags & DT_NODE_OPEN)
				{
					m_openList->modify(neighbourNode);
				}
				else
				{
					if (n < maxResult)
					{
						if (resultRef)
							resultRef[n] = neighbourNode->id;
						if (resultParent)
							resultParent[n] = m_nodePool->getNodeAtIdx(neighbourNode->pidx)->id;
						if (resultCost)
							resultCost[n] = neighbourNode->total;
						++n;
					}
					else
					{
						status |= DT_BUFFER_TOO_SMALL;
					}
					neighbourNode->flags = DT_NODE_OPEN;
					m_openList->push(neighbourNode);
				}
			}
		}
		
		*resultCount = n;
		
		return status;
	}
	
	/// @par
	///
	/// This method is optimized for a small search radius and small number of result 
	/// polygons.
	///
	/// Candidate polygons are found by searching the navigation graph beginning at 
	/// the start polygon.
	///
	/// The same intersection test restrictions that apply to the findPolysAroundCircle 
	/// mehtod applies to this method.
	///
	/// The value of the center point is used as the start point for cost calculations. 
	/// It is not projected onto the surface of the mesh, so its y-value will effect 
	/// the costs.
	/// 
	/// Intersection tests occur in 2D. All polygons and the search circle are 
	/// projected onto the xz-plane. So the y-value of the center point does not 
	/// effect intersection tests.
	/// 
	/// If the result arrays are is too small to hold the entire result set, they will 
	/// be filled to capacity.
	/// 
	dtStatus dtNavMeshQuery::findLocalNeighbourhood(dtPolyRef startRef, const float* centerPos, const float radius,
													const dtQueryFilter* filter,
													dtPolyRef* resultRef, dtPolyRef* resultParent,
													int* resultCount, const int maxResult) const
	{
		dtAssert(m_nav);
		dtAssert(m_tinyNodePool);
		
		*resultCount = 0;
	
		// Validate input
		if (!startRef || !m_nav->isValidPolyRef(startRef))
			return DT_FAILURE | DT_INVALID_PARAM;
		
		static const int MAX_STACK = 48;
		dtNode* stack[MAX_STACK];
		int nstack = 0;
		
		m_tinyNodePool->clear();
		
		dtNode* startNode = m_tinyNodePool->getNode(startRef);
		startNode->pidx = 0;
		startNode->id = startRef;
		startNode->flags = DT_NODE_CLOSED;
		stack[nstack++] = startNode;
		
		const float radiusSqr = dtSqr(radius);
		
		float pa[DT_VERTS_PER_POLYGON*3];
		float pb[DT_VERTS_PER_POLYGON*3];
		
		dtStatus status = DT_SUCCESS;
		
		int n = 0;
		if (n < maxResult)
		{
			resultRef[n] = startNode->id;
			if (resultParent)
				resultParent[n] = 0;
			++n;
		}
		else
		{
			status |= DT_BUFFER_TOO_SMALL;
		}
		
		while (nstack)
		{
			// Pop front.
			dtNode* curNode = stack[0];
			for (int i = 0; i < nstack-1; ++i)
				stack[i] = stack[i+1];
			nstack--;
			
			// Get poly and tile.
			// The API input has been cheked already, skip checking internal data.
			const dtPolyRef curRef = curNode->id;
			const dtMeshTile* curTile = 0;
			const dtPoly* curPoly = 0;
			m_nav->getTileAndPolyByRefUnsafe(curRef, &curTile, &curPoly);
			
			for (unsigned int i = curPoly->firstLink; i != DT_NULL_LINK; i = curTile->links[i].next)
			{
				const dtLink* link = &curTile->links[i];
				dtPolyRef neighbourRef = link->ref;
				// Skip invalid neighbours.
				if (!neighbourRef)
					continue;
				
				// Skip if cannot alloca more nodes.
				dtNode* neighbourNode = m_tinyNodePool->getNode(neighbourRef);
				if (!neighbourNode)
					continue;
				// Skip visited.
				if (neighbourNode->flags & DT_NODE_CLOSED)
					continue;
				
				// Expand to neighbour
				const dtMeshTile* neighbourTile = 0;
				const dtPoly* neighbourPoly = 0;
				m_nav->getTileAndPolyByRefUnsafe(neighbourRef, &neighbourTile, &neighbourPoly);
				
				// Skip off-mesh connections.
				if (neighbourPoly->getType() == DT_POLYTYPE_OFFMESH_CONNECTION)
					continue;
				
				// Do not advance if the polygon is excluded by the filter.
				if (!filter->passFilter(neighbourRef, neighbourTile, neighbourPoly))
					continue;
				
				// Find edge and calc distance to the edge.
				float va[3], vb[3];
				if (!getPortalPoints(curRef, curPoly, curTile, neighbourRef, neighbourPoly, neighbourTile, va, vb))
					continue;
				
				// If the circle is not touching the next polygon, skip it.
				float tseg;
				float distSqr = dtDistancePtSegSqr2D(centerPos, va, vb, tseg);
				if (distSqr > radiusSqr)
					continue;
				
				// Mark node visited, this is done before the overlap test so that
				// we will not visit the poly again if the test fails.
				neighbourNode->flags |= DT_NODE_CLOSED;
				neighbourNode->pidx = m_tinyNodePool->getNodeIdx(curNode);
				
				// Check that the polygon does not collide with existing polygons.
				
				// Collect vertices of the neighbour poly.
				const int npa = neighbourPoly->vertCount;
				for (int k = 0; k < npa; ++k)
					dtVcopy(&pa[k*3], &neighbourTile->verts[neighbourPoly->verts[k]*3]);
				
				bool overlap = false;
				for (int j = 0; j < n; ++j)
				{
					dtPolyRef pastRef = resultRef[j];
					
					// Connected polys do not overlap.
					bool connected = false;
					for (unsigned int k = curPoly->firstLink; k != DT_NULL_LINK; k = curTile->links[k].next)
					{
						if (curTile->links[k].ref == pastRef)
						{
							connected = true;
							break;
						}
					}
					if (connected)
						continue;
					
					// Potentially overlapping.
					const dtMeshTile* pastTile = 0;
					const dtPoly* pastPoly = 0;
					m_nav->getTileAndPolyByRefUnsafe(pastRef, &pastTile, &pastPoly);
					
					// Get vertices and test overlap
					const int npb = pastPoly->vertCount;
					for (int k = 0; k < npb; ++k)
						dtVcopy(&pb[k*3], &pastTile->verts[pastPoly->verts[k]*3]);
					
					if (dtOverlapPolyPoly2D(pa,npa, pb,npb))
					{
						overlap = true;
						break;
					}
				}
				if (overlap)
					continue;
				
				// This poly is fine, store and advance to the poly.
				if (n < maxResult)
				{
					resultRef[n] = neighbourRef;
					if (resultParent)
						resultParent[n] = curRef;
					++n;
				}
				else
				{
					status |= DT_BUFFER_TOO_SMALL;
				}
				
				if (nstack < MAX_STACK)
				{
					stack[nstack++] = neighbourNode;
				}
			}
		}
		
		*resultCount = n;
		
		return status;
	}
	
	
	struct dtSegInterval
	{
		dtPolyRef ref;
		short tmin, tmax;
	};
	
	static void insertInterval(dtSegInterval* ints, int& nints, const int maxInts,
							   const short tmin, const short tmax, const dtPolyRef ref)
	{
		if (nints+1 > maxInts) return;
		// Find insertion point.
		int idx = 0;
		while (idx < nints)
		{
			if (tmax <= ints[idx].tmin)
				break;
			idx++;
		}
		// Move current results.
		if (nints-idx)
			memmove(ints+idx+1, ints+idx, sizeof(dtSegInterval)*(nints-idx));
		// Store
		ints[idx].ref = ref;
		ints[idx].tmin = tmin;
		ints[idx].tmax = tmax;
		nints++;
	}
	
	/// @par
	///
	/// If the @p segmentRefs parameter is provided, then all polygon segments will be returned. 
	/// Otherwise only the wall segments are returned.
	/// 
	/// A segment that is normally a portal will be included in the result set as a 
	/// wall if the @p filter results in the neighbor polygon becoomming impassable.
	/// 
	/// The @p segmentVerts and @p segmentRefs buffers should normally be sized for the 
	/// maximum segments per polygon of the source navigation mesh.
	/// 
	dtStatus dtNavMeshQuery::getPolyWallSegments(dtPolyRef ref, const dtQueryFilter* filter,
												 float* segmentVerts, dtPolyRef* segmentRefs, int* segmentCount,
												 const int maxSegments) const
	{
		dtAssert(m_nav);
		
		*segmentCount = 0;
		
		const dtMeshTile* tile = 0;
		const dtPoly* poly = 0;
		if (dtStatusFailed(m_nav->getTileAndPolyByRef(ref, &tile, &poly)))
			return DT_FAILURE | DT_INVALID_PARAM;
		
		int n = 0;
		static const int MAX_INTERVAL = 16;
		dtSegInterval ints[MAX_INTERVAL];
		int nints;
		
		const bool storePortals = segmentRefs != 0;
		
		dtStatus status = DT_SUCCESS;
		
		for (int i = 0, j = (int)poly->vertCount-1; i < (int)poly->vertCount; j = i++)
		{
			// Skip non-solid edges.
			nints = 0;
			if (poly->neis[j] & DT_EXT_LINK)
			{
				// Tile border.
				for (unsigned int k = poly->firstLink; k != DT_NULL_LINK; k = tile->links[k].next)
				{
					const dtLink* link = &tile->links[k];
					if (link->edge == j)
					{
						if (link->ref != 0)
						{
							const dtMeshTile* neiTile = 0;
							const dtPoly* neiPoly = 0;
							m_nav->getTileAndPolyByRefUnsafe(link->ref, &neiTile, &neiPoly);
							if (filter->passFilter(link->ref, neiTile, neiPoly))
							{
								insertInterval(ints, nints, MAX_INTERVAL, link->bmin, link->bmax, link->ref);
							}
						}
					}
				}
			}
			else
			{
				// Internal edge
				dtPolyRef neiRef = 0;
				if (poly->neis[j])
				{
					const unsigned int idx = (unsigned int)(poly->neis[j]-1);
					neiRef = m_nav->getPolyRefBase(tile) | idx;
					if (!filter->passFilter(neiRef, tile, &tile->polys[idx]))
						neiRef = 0;
				}
	
				// If the edge leads to another polygon and portals are not stored, skip.
				if (neiRef != 0 && !storePortals)
					continue;
				
				if (n < maxSegments)
				{
					const float* vj = &tile->verts[poly->verts[j]*3];
					const float* vi = &tile->verts[poly->verts[i]*3];
					float* seg = &segmentVerts[n*6];
					dtVcopy(seg+0, vj);
					dtVcopy(seg+3, vi);
					if (segmentRefs)
						segmentRefs[n] = neiRef;
					n++;
				}
				else
				{
					status |= DT_BUFFER_TOO_SMALL;
				}
				
				continue;
			}
			
			// Add sentinels
			insertInterval(ints, nints, MAX_INTERVAL, -1, 0, 0);
			insertInterval(ints, nints, MAX_INTERVAL, 255, 256, 0);
			
			// Store segments.
			const float* vj = &tile->verts[poly->verts[j]*3];
			const float* vi = &tile->verts[poly->verts[i]*3];
			for (int k = 1; k < nints; ++k)
			{
				// Portal segment.
				if (storePortals && ints[k].ref)
				{
					const float tmin = ints[k].tmin/255.0f; 
					const float tmax = ints[k].tmax/255.0f; 
					if (n < maxSegments)
					{
						float* seg = &segmentVerts[n*6];
						dtVlerp(seg+0, vj,vi, tmin);
						dtVlerp(seg+3, vj,vi, tmax);
						if (segmentRefs)
							segmentRefs[n] = ints[k].ref;
						n++;
					}
					else
					{
						status |= DT_BUFFER_TOO_SMALL;
					}
				}
	
				// Wall segment.
				const int imin = ints[k-1].tmax;
				const int imax = ints[k].tmin;
				if (imin != imax)
				{
					const float tmin = imin/255.0f; 
					const float tmax = imax/255.0f; 
					if (n < maxSegments)
					{
						float* seg = &segmentVerts[n*6];
						dtVlerp(seg+0, vj,vi, tmin);
						dtVlerp(seg+3, vj,vi, tmax);
						if (segmentRefs)
							segmentRefs[n] = 0;
						n++;
					}
					else
					{
						status |= DT_BUFFER_TOO_SMALL;
					}
				}
			}
		}
		
		*segmentCount = n;
		
		return status;
	}
	
	/// @par
	///
	/// @p hitPos is not adjusted using the height detail data.
	///
	/// @p hitDist will equal the search radius if there is no wall within the 
	/// radius. In this case the values of @p hitPos and @p hitNormal are
	/// undefined.
	///
	/// The normal will become unpredicable if @p hitDist is a very small number.
	///
	dtStatus dtNavMeshQuery::findDistanceToWall(dtPolyRef startRef, const float* centerPos, const float maxRadius,
												const dtQueryFilter* filter,
												float* hitDist, float* hitPos, float* hitNormal) const
	{
		dtAssert(m_nav);
		dtAssert(m_nodePool);
		dtAssert(m_openList);
		
		// Validate input
		if (!startRef || !m_nav->isValidPolyRef(startRef))
			return DT_FAILURE | DT_INVALID_PARAM;
		
		m_nodePool->clear();
		m_openList->clear();
		
		dtNode* startNode = m_nodePool->getNode(startRef);
		dtVcopy(startNode->pos, centerPos);
		startNode->pidx = 0;
		startNode->cost = 0;
		startNode->total = 0;
		startNode->id = startRef;
		startNode->flags = DT_NODE_OPEN;
		m_openList->push(startNode);
		
		float radiusSqr = dtSqr(maxRadius);
		
		dtStatus status = DT_SUCCESS;
		
		while (!m_openList->empty())
		{
			dtNode* bestNode = m_openList->pop();
			bestNode->flags &= ~DT_NODE_OPEN;
			bestNode->flags |= DT_NODE_CLOSED;
			
			// Get poly and tile.
			// The API input has been cheked already, skip checking internal data.
			const dtPolyRef bestRef = bestNode->id;
			const dtMeshTile* bestTile = 0;
			const dtPoly* bestPoly = 0;
			m_nav->getTileAndPolyByRefUnsafe(bestRef, &bestTile, &bestPoly);
			
			// Get parent poly and tile.
			dtPolyRef parentRef = 0;
			const dtMeshTile* parentTile = 0;
			const dtPoly* parentPoly = 0;
			if (bestNode->pidx)
				parentRef = m_nodePool->getNodeAtIdx(bestNode->pidx)->id;
			if (parentRef)
				m_nav->getTileAndPolyByRefUnsafe(parentRef, &parentTile, &parentPoly);
			
			// Hit test walls.
			for (int i = 0, j = (int)bestPoly->vertCount-1; i < (int)bestPoly->vertCount; j = i++)
			{
				// Skip non-solid edges.
				if (bestPoly->neis[j] & DT_EXT_LINK)
				{
					// Tile border.
					bool solid = true;
					for (unsigned int k = bestPoly->firstLink; k != DT_NULL_LINK; k = bestTile->links[k].next)
					{
						const dtLink* link = &bestTile->links[k];
						if (link->edge == j)
						{
							if (link->ref != 0)
							{
								const dtMeshTile* neiTile = 0;
								const dtPoly* neiPoly = 0;
								m_nav->getTileAndPolyByRefUnsafe(link->ref, &neiTile, &neiPoly);
								if (filter->passFilter(link->ref, neiTile, neiPoly))
									solid = false;
							}
							break;
						}
					}
					if (!solid) continue;
				}
				else if (bestPoly->neis[j])
				{
					// Internal edge
					const unsigned int idx = (unsigned int)(bestPoly->neis[j]-1);
					const dtPolyRef ref = m_nav->getPolyRefBase(bestTile) | idx;
					if (filter->passFilter(ref, bestTile, &bestTile->polys[idx]))
						continue;
				}
				
				// Calc distance to the edge.
				const float* vj = &bestTile->verts[bestPoly->verts[j]*3];
				const float* vi = &bestTile->verts[bestPoly->verts[i]*3];
				float tseg;
				float distSqr = dtDistancePtSegSqr2D(centerPos, vj, vi, tseg);
				
				// Edge is too far, skip.
				if (distSqr > radiusSqr)
					continue;
				
				// Hit wall, update radius.
				radiusSqr = distSqr;
				// Calculate hit pos.
				hitPos[0] = vj[0] + (vi[0] - vj[0])*tseg;
				hitPos[1] = vj[1] + (vi[1] - vj[1])*tseg;
				hitPos[2] = vj[2] + (vi[2] - vj[2])*tseg;
			}
			
			for (unsigned int i = bestPoly->firstLink; i != DT_NULL_LINK; i = bestTile->links[i].next)
			{
				const dtLink* link = &bestTile->links[i];
				dtPolyRef neighbourRef = link->ref;
				// Skip invalid neighbours and do not follow back to parent.
				if (!neighbourRef || neighbourRef == parentRef)
					continue;
				
				// Expand to neighbour.
				const dtMeshTile* neighbourTile = 0;
				const dtPoly* neighbourPoly = 0;
				m_nav->getTileAndPolyByRefUnsafe(neighbourRef, &neighbourTile, &neighbourPoly);
				
				// Skip off-mesh connections.
				if (neighbourPoly->getType() == DT_POLYTYPE_OFFMESH_CONNECTION)
					continue;
				
				// Calc distance to the edge.
				const float* va = &bestTile->verts[bestPoly->verts[link->edge]*3];
				const float* vb = &bestTile->verts[bestPoly->verts[(link->edge+1) % bestPoly->vertCount]*3];
				float tseg;
				float distSqr = dtDistancePtSegSqr2D(centerPos, va, vb, tseg);
				
				// If the circle is not touching the next polygon, skip it.
				if (distSqr > radiusSqr)
					continue;
				
				if (!filter->passFilter(neighbourRef, neighbourTile, neighbourPoly))
					continue;
	
				dtNode* neighbourNode = m_nodePool->getNode(neighbourRef);
				if (!neighbourNode)
				{
					status |= DT_OUT_OF_NODES;
					continue;
				}
				
				if (neighbourNode->flags & DT_NODE_CLOSED)
					continue;
				
				// Cost
				if (neighbourNode->flags == 0)
				{
					getEdgeMidPoint(bestRef, bestPoly, bestTile,
									neighbourRef, neighbourPoly, neighbourTile, neighbourNode->pos);
				}
				
				const float total = bestNode->total + dtVdist(bestNode->pos, neighbourNode->pos);
				
				// The node is already in open list and the new result is worse, skip.
				if ((neighbourNode->flags & DT_NODE_OPEN) && total >= neighbourNode->total)
					continue;
				
				neighbourNode->id = neighbourRef;
				neighbourNode->flags = (neighbourNode->flags & ~DT_NODE_CLOSED);
				neighbourNode->pidx = m_nodePool->getNodeIdx(bestNode);
				neighbourNode->total = total;
					
				if (neighbourNode->flags & DT_NODE_OPEN)
				{
					m_openList->modify(neighbourNode);
				}
				else
				{
					neighbourNode->flags |= DT_NODE_OPEN;
					m_openList->push(neighbourNode);
				}
			}
		}
		
		// Calc hit normal.
		dtVsub(hitNormal, centerPos, hitPos);
		dtVnormalize(hitNormal);
		
		*hitDist = dtMathSqrtf(radiusSqr);
		
		return status;
	}
	*/
	boolean isValidPolyRef(long ref, QueryFilter filter) {
		try {
			Tupple2<MeshTile,Poly> tileAndPoly = m_nav.getTileAndPolyByRef(ref);
			// If cannot pass filter, assume flags has changed and boundary is invalid.
			if (filter.passFilter(ref, tileAndPoly.first, tileAndPoly.second))
				return true;
		} catch (IllegalArgumentException e) {
			// If cannot get polygon, assume it does not exists and boundary is invalid.
		}
		return false;
	}

	/*
	/// @par
	///
	/// The closed list is the list of polygons that were fully evaluated during 
	/// the last navigation graph search. (A* or Dijkstra)
	/// 
	bool dtNavMeshQuery::isInClosedList(dtPolyRef ref) const
	{
		if (!m_nodePool) return false;
		
		dtNode* nodes[DT_MAX_STATES_PER_NODE];
		int n= m_nodePool->findNodes(ref, nodes, DT_MAX_STATES_PER_NODE);
	
		for (int i=0; i<n; i++)
		{
			if (nodes[i]->flags & DT_NODE_CLOSED)
				return true;
		}		
	
		return false;
	}
	
	
	*/

}<|MERGE_RESOLUTION|>--- conflicted
+++ resolved
@@ -35,7 +35,6 @@
 															/// still consider costs)
 
 	public static final int DT_RAYCAST_USE_COSTS = 0x01;		///< Raycast should calculate movement cost along the ray and fill RaycastHit::cost
-<<<<<<< HEAD
 	private static final int DT_NODE_PARENT_DETACHED = 0;
 
 	/// Vertex flags returned by findStraightPath.
@@ -47,9 +46,6 @@
 	public static final int DT_STRAIGHTPATH_AREA_CROSSINGS = 0x01; ///< Add a vertex at every polygon edge crossing where area changes.
 	public static final int DT_STRAIGHTPATH_ALL_CROSSINGS = 0x02; ///< Add a vertex at every polygon edge crossing.
 
-=======
-	
->>>>>>> e032d54d
 	static float H_SCALE = 0.999f; // Search heuristic scale.
 	static int MAX_NEIS = 32;
 
