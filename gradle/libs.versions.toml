[versions]
lz4 = "1.8.0"
<<<<<<< HEAD
assertj = "3.27.4"
mockito = "5.20.0"
=======
assertj = "3.27.5"
mockito = "5.19.0"
>>>>>>> dae52941
junit = "5.13.4"
gson = "2.13.2"

[libraries]
lz4 = { module = "org.lz4:lz4-java", version.ref = "lz4" }
assertj-core = { module = "org.assertj:assertj-core", version.ref = "assertj" }
mockito = { module = "org.mockito:mockito-junit-jupiter", version.ref = "mockito" }
junit5-api = { module = "org.junit.jupiter:junit-jupiter-api", version.ref = "junit" }
junit5-engine = { module = "org.junit.jupiter:junit-jupiter-engine", version.ref = "junit" }
junit5-params = { module = "org.junit.jupiter:junit-jupiter-params", version.ref = "junit" }
junit5-launcher = { module = "org.junit.platform:junit-platform-launcher" }
gson = { module = "com.google.code.gson:gson", version.ref = "gson" }<|MERGE_RESOLUTION|>--- conflicted
+++ resolved
@@ -1,12 +1,7 @@
 [versions]
 lz4 = "1.8.0"
-<<<<<<< HEAD
-assertj = "3.27.4"
+assertj = "3.27.5"
 mockito = "5.20.0"
-=======
-assertj = "3.27.5"
-mockito = "5.19.0"
->>>>>>> dae52941
 junit = "5.13.4"
 gson = "2.13.2"
 
